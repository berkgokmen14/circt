//===-- Passes.td - Conversion pass definitions ------------*- tablegen -*-===//
//
// Part of the LLVM Project, under the Apache License v2.0 with LLVM Exceptions.
// See https://llvm.org/LICENSE.txt for license information.
// SPDX-License-Identifier: Apache-2.0 WITH LLVM-exception
//
//===----------------------------------------------------------------------===//
//
// This file contains definitions for all dialect conversions.
//
//===----------------------------------------------------------------------===//

#ifndef CIRCT_CONVERSION_PASSES_TD
#define CIRCT_CONVERSION_PASSES_TD

include "mlir/Pass/PassBase.td"

//===----------------------------------------------------------------------===//
// AffineToPipeline
//===----------------------------------------------------------------------===//

def AffineToPipeline : Pass<"convert-affine-to-pipeline", "mlir::func::FuncOp"> {
  let summary = "Convert Affine dialect to Pipeline pipelines";
  let description = [{
    This pass analyzes Affine loops and control flow, creates a Scheduling
    problem using the Calyx operator library, solves the problem, and lowers
    the loops to a Pipeline pipeline.
  }];
  let constructor = "circt::createAffineToPipeline()";
  let dependentDialects = [
    "circt::pipeline::PipelineDialect",
    "mlir::arith::ArithDialect",
    "mlir::cf::ControlFlowDialect",
    "mlir::memref::MemRefDialect",
    "mlir::scf::SCFDialect",
    "mlir::func::FuncDialect"
  ];
}

//===----------------------------------------------------------------------===//
// ExportChiselInterface and ExportSplitChiselInterface
//===----------------------------------------------------------------------===//

def ExportChiselInterface : Pass<"export-chisel-interface", "firrtl::CircuitOp"> {
  let summary = "Emit a Chisel interface to a FIRRTL circuit";
  let description = [{
    This pass generates a Scala Chisel interface for the top level module of
    a FIRRTL circuit.
  }];

  let constructor = "createExportChiselInterfacePass()";
  let dependentDialects = [
    "circt::firrtl::FIRRTLDialect"
  ];
}

def ExportSplitChiselInterface : Pass<"export-split-chisel-interface", "firrtl::CircuitOp"> {
  let summary = "Emit a Chisel interface to a FIRRTL circuit to a directory of files";
  let description = [{
    This pass generates a Scala Chisel interface for the top level module of
    a FIRRTL circuit.
  }];

  let constructor = "createExportSplitChiselInterfacePass()";
  let dependentDialects = [
    "circt::firrtl::FIRRTLDialect"
  ];
  let options = [
    Option<"directoryName", "dir-name", "std::string",
            "", "Directory to emit into">
   ];
}

//===----------------------------------------------------------------------===//
// ExportVerilog and ExportSplitVerilog
//===----------------------------------------------------------------------===//

def TestApplyLoweringOption : Pass<"test-apply-lowering-options",
                                   "mlir::ModuleOp"> {
  let summary = "Apply lowering options";
  let description = [{
    This pass allows overriding lowering options.  It is intended for test
    construction.
  }];

  let constructor = "createTestApplyLoweringOptionPass()";
  let dependentDialects = [
    "circt::sv::SVDialect", "circt::comb::CombDialect", "circt::hw::HWDialect"
  ];
  let options = [
    Option<"options", "options", "std::string", "", "Lowering Options">
  ];
}

def PrepareForEmission : Pass<"prepare-for-emission",
                              "hw::HWModuleOp"> {
  let summary = "Prepare IR for ExportVerilog";
  let description = [{
    This pass runs only PrepareForEmission.
    It is not necessary for users to run this pass explicitly since
    ExportVerilog internally runs PrepareForEmission.
  }];

  let constructor = "createPrepareForEmissionPass()";
  let dependentDialects = [
    "circt::sv::SVDialect", "circt::comb::CombDialect", "circt::hw::HWDialect"
  ];
}

def ExportVerilog : Pass<"export-verilog", "mlir::ModuleOp"> {
  let summary = "Emit the IR to a (System)Verilog file";
  let description = [{
      This pass creates empty module bodies for external modules.  This is
      useful for linting to eliminate missing file errors.
  }];

  let constructor = "createExportVerilogPass()";
  let dependentDialects = [
    "circt::sv::SVDialect", "circt::comb::CombDialect", "circt::hw::HWDialect"
  ];
}

def ExportSplitVerilog : Pass<"export-split-verilog", "mlir::ModuleOp"> {
  let summary = "Emit the IR to a (System)Verilog directory of files";
  let description = [{
    This pass generates (System)Verilog for the current design, mutating it
    where necessary to be valid Verilog.
  }];

  let constructor = "createExportSplitVerilogPass()";
  let dependentDialects = [
    "circt::sv::SVDialect", "circt::comb::CombDialect", "circt::hw::HWDialect"
  ];

  let options = [
    Option<"directoryName", "dir-name", "std::string",
            "", "Directory to emit into">
   ];
}

//===----------------------------------------------------------------------===//
// SCFToCalyx
//===----------------------------------------------------------------------===//

def SCFToCalyx : Pass<"lower-scf-to-calyx", "mlir::ModuleOp"> {
  let summary = "Lower SCF/Standard to Calyx";
  let description = [{
    This pass lowers SCF / standard to Calyx.
  }];
  let constructor = "circt::createSCFToCalyxPass()";
  let dependentDialects = [
    "calyx::CalyxDialect", "::mlir::scf::SCFDialect", "hw::HWDialect",
    "comb::CombDialect"
  ];
  let options = [
    Option<"topLevelFunctionOpt", "top-level-function", "std::string", "",
            "Identifier of top-level function to be the entry-point component"
            " of the Calyx program.">,
    Option<"ciderSourceLocationMetadata", "cider-source-location-metadata", "bool", "",
            "Whether to track source location for the Cider debugger.">
  ];
}

//===----------------------------------------------------------------------===//
// PipelineToCalyx
//===----------------------------------------------------------------------===//

def PipelineToCalyx : Pass<"lower-pipeline-to-calyx", "mlir::ModuleOp"> {
  let summary = "Lower Pipeline to Calyx";
  let description = [{
    This pass lowers Pipeline to Calyx.
  }];
  let constructor = "circt::createPipelineToCalyxPass()";
  let dependentDialects = [
    "calyx::CalyxDialect", "::mlir::scf::SCFDialect", "hw::HWDialect",
    "comb::CombDialect"
  ];
  let options = [
    Option<"topLevelFunctionOpt", "top-level-function", "std::string", "",
            "Identifier of top-level function to be the entry-point component"
            " of the Calyx program.">,
    Option<"ciderSourceLocationMetadata", "cider-source-location-metadata", "bool", "",
            "Whether to track source location for the Cider debugger.">
  ];
}

//===----------------------------------------------------------------------===//
// STGToCalyx
//===----------------------------------------------------------------------===//

def STGToCalyx : Pass<"lower-stg-to-calyx", "mlir::ModuleOp"> {
  let summary = "Lower STG to Calyx";
  let description = [{
    This pass lowers STG to Calyx.
  }];
  let constructor = "circt::createSTGToCalyxPass()";
  let dependentDialects = [
    "calyx::CalyxDialect", "::mlir::scf::SCFDialect", "hw::HWDialect",
    "comb::CombDialect"
  ];
  let options = [
    Option<"topLevelFunctionOpt", "top-level-function", "std::string", "",
            "Identifier of top-level function to be the entry-point component"
            " of the Calyx program.">,
    Option<"ciderSourceLocationMetadata", "cider-source-location-metadata", "bool", "",
            "Whether to track source location for the Cider debugger.">
  ];
}

//===----------------------------------------------------------------------===//
// PipelineTHW
//===----------------------------------------------------------------------===//

def PipelineToHW : Pass<"lower-pipeline-to-hw", "hw::HWModuleOp"> {
  let summary = "Lower Pipeline to HW";
  let description = [{
    This pass lowers `pipeline.rtp` operations to HW.
  }];
  let constructor = "circt::createPipelineToHWPass()";
  let dependentDialects = [
    "hw::HWDialect", "comb::CombDialect", "seq::SeqDialect"
  ];
}

//===----------------------------------------------------------------------===//
// CalyxToHW
//===----------------------------------------------------------------------===//

def CalyxToHW : Pass<"lower-calyx-to-hw", "mlir::ModuleOp"> {
  let summary = "Lower Calyx to HW";
  let description = [{
    This pass lowers Calyx to HW.
  }];
  let constructor = "circt::createCalyxToHWPass()";
  let dependentDialects = ["comb::CombDialect", "hw::HWDialect",
                           "seq::SeqDialect", "sv::SVDialect"];
}

//===----------------------------------------------------------------------===//
// CalyxToFSM
//===----------------------------------------------------------------------===//

def CalyxToFSM : Pass<"lower-calyx-to-fsm", "calyx::ComponentOp"> {
  let summary = "Lower Calyx to FSM";
  let description = [{
    This pass lowers a Calyx control schedule to an FSM representation.
    An `fsm.machine` operation is nested within the `control` region of the Calyx
    component. This machine is itself in an intermediate format wherein it has
    no I/O ports and solely contains output statements with `calyx.enable`s
    referencing `calyx.group` and transition logic guarded by the SSA values
    specified in the source control schedule.
    This intermediate state facilitates transformation of the FSM, given that
    top-level I/O has yet to be materialized (one input and output per activated
    group) as well as guard transition logic (every transition must be guarded
    on all groups active within the state having finished). As such, `calyx.enable`
    operations can easily be moved between states without worrying about updating
    transition guards while doing so.

    Eventually, the FSM must be materialized (materialize I/O ports, remove
    `calyx.enable` operations in favor of asserting output ports, guarding
    transitions by input `done` ports) and outlined to a separate module.
  }];
  let constructor = "circt::createCalyxToFSMPass()";
  let dependentDialects = ["fsm::FSMDialect", "comb::CombDialect"];
}

def MaterializeCalyxToFSM : Pass<"materialize-calyx-to-fsm", "calyx::ComponentOp"> {
  let summary = "Materializes an FSM embedded inside the control of this Calyx component.";
  let description = [{
    Materializes the FSM in the control of the component. This materializes the
    top-level I/O of the FSM to receive `group_done` signals as input and
    `group_go` signals as output, based on the `calyx.enable` operations
    used within the states of the FSM.
    Each transition of the FSM is predicated on the enabled groups within a
    state being done, or, for static groups, a separate sub-FSM is instantiated
    to await the group finishing.

    Given an FSM that enables N unique groups, the top-level FSM will have N+1
    in- and output ports, wherein:
    * Input # 0 to N-1 are `group_done` signals
    * Input N is the top-level `go` port
    * Output 0 to N-1 are `group_go` signals
    * Output N is the top-level `done` port
  }];
  let dependentDialects = ["comb::CombDialect", "hw::HWDialect", "fsm::FSMDialect"];
  let constructor = "circt::createMaterializeCalyxToFSMPass()";
}


def CalyxRemoveGroupsFromFSM : Pass<"calyx-remove-groups-fsm", "calyx::ComponentOp"> {
  let summary = "Perform FSM outlining and group removal";
  let description = [{
    This pass will outline the FSM into module scope and replace any SSA value references
    from within the FSM body with additional inputs. Given this, the FSM
    is instantiated as a `fsm.hw_module` operation within the Calyx component.
    Using the FSM I/O (which is the group go/done signals), the `calyx.group`
    operations are removed from the component, with the group go and done signals
    being wired up to the FSM instance.
    Example:
    ```mlir
    calyx.component {
        %reg, ... = calyx.register ... : i1
        calyx.wires {
            // Groups have explicit done signals, and assignments are not guarded
            // by a group go signal.
            calyx.group @A {
                ...
                calyx.assign %reg = ...
                ...
                calyx.group_done %foo ? %bar
            }
        }
        calyx.control {
            // Machine is defined inside the `calyx.control` operation and references
            // SSA values defined outside the machine.
            fsm.machine @control(%A_done : i1) -> (%A_go : i1) {
                ...
                %0 = comb.not %reg // reference some SSA value defined outside the machine
                ...
            }
        }
    }
    ```

    into
    ```mlir
    // The machine has been outlined into module scope, and no longer references
    // any SSA values defined outside the machine. It is now fully independent
    // from any notion of Calyx.
    fsm.machine @control(%A_done : i1, %reg : i1) -> (%A_go : i1) {
        ...
        %0 = comb.not %reg // reference some SSA value defined outside the machine
        ...
    }

    calyx.component {
        %reg, ... = calyx.register ...
        // Done signals are now wires
        %A_done_in, %A_done_out = calyx.wire : i1
        // The FSM is now instantiated as an `fsm.hwinstance` module
        %A_go = fsm.hwinstance @control(%A_done_out, %reg) : ...
        calyx.wires {
            // Groups have been inlined, the group go signal is now a guard for
            // all assignments, and `calyx.group_done` operations have been
            // replaced by wire assignments.
            ...
            calyx.assign %reg = %A_go ? ...
            ...
            calyx.assign %A_done_in = %foo ? %bar
        }
        calyx.control {
        }
    }
    ```
  }];
  let dependentDialects = ["fsm::FSMDialect", "comb::CombDialect", "hw::HWDialect"];
  let constructor = "circt::createRemoveGroupsFromFSMPass()";
}

//===----------------------------------------------------------------------===//
// FSMToSV
//===----------------------------------------------------------------------===//

def ConvertFSMToSV : Pass<"convert-fsm-to-sv", "mlir::ModuleOp"> {
  let summary = "Convert FSM to HW";
  let constructor = "circt::createConvertFSMToSVPass()";
  let dependentDialects = ["circt::hw::HWDialect", "circt::comb::CombDialect",
                           "circt::seq::SeqDialect", "circt::sv::SVDialect"];
}

//===----------------------------------------------------------------------===//
// FIRRTLToHW
//===----------------------------------------------------------------------===//

def LowerFIRRTLToHW : Pass<"lower-firrtl-to-hw", "mlir::ModuleOp"> {
  let summary = "Lower FIRRTL to HW";
  let description = [{
    Lower a module of FIRRTL dialect to the HW dialect family.
  }];
  let constructor = "circt::createLowerFIRRTLToHWPass()";
  let dependentDialects = ["comb::CombDialect", "hw::HWDialect",
                           "seq::SeqDialect", "sv::SVDialect"];
  let options = [
    Option<"disableMemRandomization", "disable-mem-randomization", "bool", "false",
            "Disable emission of memory randomization code">,
    Option<"disableRegRandomization", "disable-reg-randomization", "bool", "false",
            "Disable emission of register randomization code">,
    Option<"enableAnnotationWarning", "warn-on-unprocessed-annotations",
           "bool", "false",
    "Emit warnings on unprocessed annotations during lower-to-hw pass">,
    Option<"emitChiselAssertsAsSVA", "emit-chisel-asserts-as-sva",
           "bool", "false","Convert all Chisel asserts to SVA">,
    Option<"addMuxPragmas", "add-mux-pragmas", "bool", "false",
            "Annotate mux pragmas to multibit mux and subacess results">
  ];
}

//===----------------------------------------------------------------------===//
// HandshakeToHW
//===----------------------------------------------------------------------===//

def HandshakeToHW : Pass<"lower-handshake-to-hw", "mlir::ModuleOp"> {
  let summary = "Lower Handshake to ESI/HW/Comb/Seq";
  let description = [{
    Lower Handshake to ESI/HW/Comb/Seq.
  }];
  let constructor = "circt::createHandshakeToHWPass()";
  let dependentDialects = ["hw::HWDialect", "esi::ESIDialect", "comb::CombDialect",
                           "seq::SeqDialect"];
}

//===----------------------------------------------------------------------===//
// HandshakeToFIRRTL
//===----------------------------------------------------------------------===//

def HandshakeToFIRRTL : Pass<"lower-handshake-to-firrtl", "mlir::ModuleOp"> {
  let summary = "Lower Handshake to FIRRTL";
  let description = [{
    Lower Handshake to FIRRTL.
  }];
  let constructor = "circt::createHandshakeToFIRRTLPass()";
  let dependentDialects = ["firrtl::FIRRTLDialect"];
  let options = [
    Option<"enableFlattening", "flatten", "bool", "false",
    "Flattens the generated FIRRTL component by inlining all dataflow component"
    " instantiations into the top module.">,
  ];
}

//===----------------------------------------------------------------------===//
// Moore to Comb/HW/LLHD
//===----------------------------------------------------------------------===//

def ConvertMooreToCore : Pass<"convert-moore-to-core", "mlir::ModuleOp"> {
  let summary = "Convert Moore to Core";
  let description = [{
    This pass translates Moore to the core dialects (Comb/HW/LLHD).
  }];
  let constructor = "circt::createConvertMooreToCorePass()";
  let dependentDialects = ["comb::CombDialect", "hw::HWDialect",
                           "llhd::LLHDDialect"];
}

//===----------------------------------------------------------------------===//
// LLHDToLLVM
//===----------------------------------------------------------------------===//

def ConvertLLHDToLLVM : Pass<"convert-llhd-to-llvm", "mlir::ModuleOp"> {
  let summary = "Convert LLHD to LLVM";
  let description = [{
    This pass translates LLHD to LLVM."
  }];
  let constructor = "circt::createConvertLLHDToLLVMPass()";
  let dependentDialects = ["mlir::LLVM::LLVMDialect"];
}

//===----------------------------------------------------------------------===//
// HWToLLVM
//===----------------------------------------------------------------------===//

def ConvertHWToLLVM : Pass<"convert-hw-to-llvm", "mlir::ModuleOp"> {
  let summary = "Convert HW to LLVM";
  let description = [{
    This pass translates HW to LLVM."
  }];
  let constructor = "circt::createConvertHWToLLVMPass()";
  let dependentDialects = ["mlir::LLVM::LLVMDialect"];
}

//===----------------------------------------------------------------------===//
// CombToLLVM
//===----------------------------------------------------------------------===//

def ConvertCombToLLVM : Pass<"convert-comb-to-llvm", "mlir::ModuleOp"> {
  let summary = "Convert Comb to LLVM";
  let description = [{
    This pass translates Comb to LLVM."
  }];
  let constructor = "circt::createConvertCombToLLVMPass()";
  let dependentDialects = ["mlir::LLVM::LLVMDialect"];
}

//===----------------------------------------------------------------------===//
// HWArithToHW
//===----------------------------------------------------------------------===//

def HWArithToHW : Pass<"lower-hwarith-to-hw", "mlir::ModuleOp"> {
  let summary = "Lower HWArith to HW/Comb";
  let description = [{
    This pass lowers HWArith to HW/Comb.
  }];
  let constructor = "circt::createHWArithToHWPass()";
  let dependentDialects = ["hw::HWDialect", "comb::CombDialect", "sv::SVDialect"];
}

//===----------------------------------------------------------------------===//
// HWToLLHD
//===----------------------------------------------------------------------===//

def ConvertHWToLLHD : Pass<"convert-hw-to-llhd", "mlir::ModuleOp"> {
  let summary = "Convert HW to LLHD";
  let description = [{
    This pass translates a HW design into an equivalent structural LLHD
    description.
  }];
  let constructor = "circt::createConvertHWToLLHDPass()";
  let dependentDialects = ["llhd::LLHDDialect"];
}

//===----------------------------------------------------------------------===//
// HWToSystemC
//===----------------------------------------------------------------------===//

def ConvertHWToSystemC : Pass<"convert-hw-to-systemc", "mlir::ModuleOp"> {
  let summary = "Convert HW to SystemC";
  let description = [{
    This pass translates a HW design into an equivalent SystemC design.
  }];
  let constructor = "circt::createConvertHWToSystemCPass()";
  let dependentDialects = ["systemc::SystemCDialect", "mlir::emitc::EmitCDialect"];
}

//===----------------------------------------------------------------------===//
// StandardToHandshake
//===----------------------------------------------------------------------===//

def StandardToHandshake : Pass<"lower-std-to-handshake", "mlir::ModuleOp"> {
  let summary = "Lower Standard MLIR into Handshake IR";
  let constructor = "circt::createStandardToHandshakePass()";
  let dependentDialects = ["handshake::HandshakeDialect"];
  let options =
    [Option<"sourceConstants", "source-constants", "bool", "false",
            "If true, will connect constants to source operations instead of "
            "to the control network. May reduce the size of the final circuit.">,
     Option<"disableTaskPipelining", "disable-task-pipelining", "bool", "false",
            "If true, will disable support for task pipelining. This relaxes the "
            "restrictions put on the structure of the input CDFG. Disabling "
            "task pipelining may severely reduce kernel II.">];
}

def HandshakeRemoveBlock : Pass<"handshake-remove-block-structure", "handshake::FuncOp"> {
  let summary = "Remove block structure in Handshake IR";
  let constructor = "circt::createHandshakeRemoveBlockPass()";
}

def InsertMergeBlocks : Pass<"insert-merge-blocks", "::mlir::ModuleOp"> {
  let summary = "Insert explicit merge blocks";
  let description = [{
    This pass inserts additional merge blocks for each block with more than
    two successors. A merge block is a block that only contains one operation,
    a terminator, and has two predecessors.
    The order successors are merged together mirrors the order different control
    paths are created. Thus, each block with two successors will have a corresponding
    merge block.

    This pass brings the CFG into a canonical form for further transformations.

    Treats loops and sub-CFGs with irregular control flow like single blocks.
  }];
  let constructor = "circt::createInsertMergeBlocksPass()";
  let dependentDialects = ["mlir::cf::ControlFlowDialect", "mlir::func::FuncDialect"];
}

<<<<<<< HEAD
//===----------------------------------------------------------------------===//
// SCFToSTG
//===----------------------------------------------------------------------===//

def AffineToSTG : Pass<"convert-affine-to-stg", "mlir::func::FuncOp"> {
  let summary = "Convert SCF dialect to scheduled STG";
  let description = [{
  }];
  let constructor = "circt::createAffineToSTGPass()";
  let dependentDialects = [
    "circt::pipeline::PipelineDialect",
    "circt::stg::STGDialect",
    "mlir::arith::ArithDialect",
    "mlir::cf::ControlFlowDialect",
    "mlir::memref::MemRefDialect",
    "mlir::scf::SCFDialect",
    "mlir::func::FuncDialect"
  ];
=======
def MaximizeSSA : Pass<"maximize-ssa", "::mlir::ModuleOp"> {
  let summary = "Convert every function in the module into maximal SSA form";
  let description = [{
    Convert the region within every function into maximal SSA form. This
    ensures that every value used within a block is also defined within the
    block, making dataflow explicit and removing block dominance-based dataflow
    semantics. The pass achieves this by adding block arguments wherever
    necessary to forward values to the block(s) where they are used.
  }];
  let constructor = "circt::createMaximizeSSAPass()";
>>>>>>> a5f6aa51
}

#endif // CIRCT_CONVERSION_PASSES_TD<|MERGE_RESOLUTION|>--- conflicted
+++ resolved
@@ -561,7 +561,18 @@
   let dependentDialects = ["mlir::cf::ControlFlowDialect", "mlir::func::FuncDialect"];
 }
 
-<<<<<<< HEAD
+def MaximizeSSA : Pass<"maximize-ssa", "::mlir::ModuleOp"> {
+  let summary = "Convert every function in the module into maximal SSA form";
+  let description = [{
+    Convert the region within every function into maximal SSA form. This
+    ensures that every value used within a block is also defined within the
+    block, making dataflow explicit and removing block dominance-based dataflow
+    semantics. The pass achieves this by adding block arguments wherever
+    necessary to forward values to the block(s) where they are used.
+  }];
+  let constructor = "circt::createMaximizeSSAPass()";
+}
+
 //===----------------------------------------------------------------------===//
 // SCFToSTG
 //===----------------------------------------------------------------------===//
@@ -580,18 +591,7 @@
     "mlir::scf::SCFDialect",
     "mlir::func::FuncDialect"
   ];
-=======
-def MaximizeSSA : Pass<"maximize-ssa", "::mlir::ModuleOp"> {
-  let summary = "Convert every function in the module into maximal SSA form";
-  let description = [{
-    Convert the region within every function into maximal SSA form. This
-    ensures that every value used within a block is also defined within the
-    block, making dataflow explicit and removing block dominance-based dataflow
-    semantics. The pass achieves this by adding block arguments wherever
-    necessary to forward values to the block(s) where they are used.
-  }];
-  let constructor = "circt::createMaximizeSSAPass()";
->>>>>>> a5f6aa51
-}
+}
+
 
 #endif // CIRCT_CONVERSION_PASSES_TD