//===-- Passes.td - Conversion pass definitions ------------*- tablegen -*-===//
//
// Part of the LLVM Project, under the Apache License v2.0 with LLVM Exceptions.
// See https://llvm.org/LICENSE.txt for license information.
// SPDX-License-Identifier: Apache-2.0 WITH LLVM-exception
//
//===----------------------------------------------------------------------===//
//
// This file contains definitions for all dialect conversions.
//
//===----------------------------------------------------------------------===//

#ifndef CIRCT_CONVERSION_PASSES_TD
#define CIRCT_CONVERSION_PASSES_TD

include "mlir/Pass/PassBase.td"

//===----------------------------------------------------------------------===//
// AffineToPipeline
//===----------------------------------------------------------------------===//

def AffineToLoopSchedule : Pass<"convert-affine-to-loopschedule", "mlir::func::FuncOp"> {
  let summary = "Convert Affine dialect to LoopSchedule scheduled loops";
  let description = [{
    This pass analyzes Affine loops and control flow, creates a Scheduling
    problem using the Calyx operator library, solves the problem, and lowers
    the loops to a LoopSchedule.
  }];
  let constructor = "circt::createAffineToLoopSchedule()";
  let dependentDialects = [
    "circt::loopschedule::LoopScheduleDialect",
    "mlir::arith::ArithDialect",
    "mlir::cf::ControlFlowDialect",
    "mlir::memref::MemRefDialect",
    "mlir::scf::SCFDialect",
    "mlir::func::FuncDialect"
  ];
}

//===----------------------------------------------------------------------===//
// ExportChiselInterface and ExportSplitChiselInterface
//===----------------------------------------------------------------------===//

def ExportChiselInterface : Pass<"export-chisel-interface", "firrtl::CircuitOp"> {
  let summary = "Emit a Chisel interface to a FIRRTL circuit";
  let description = [{
    This pass generates a Scala Chisel interface for the top level module of
    a FIRRTL circuit.
  }];

  let constructor = "createExportChiselInterfacePass()";
  let dependentDialects = [
    "circt::firrtl::FIRRTLDialect"
  ];
}

def ExportSplitChiselInterface : Pass<"export-split-chisel-interface", "firrtl::CircuitOp"> {
  let summary = "Emit a Chisel interface to a FIRRTL circuit to a directory of files";
  let description = [{
    This pass generates a Scala Chisel interface for the top level module of
    a FIRRTL circuit.
  }];

  let constructor = "createExportSplitChiselInterfacePass()";
  let dependentDialects = [
    "circt::firrtl::FIRRTLDialect"
  ];
  let options = [
    Option<"directoryName", "dir-name", "std::string",
            "", "Directory to emit into">
   ];
}

//===----------------------------------------------------------------------===//
// ExportVerilog and ExportSplitVerilog
//===----------------------------------------------------------------------===//

def TestApplyLoweringOption : Pass<"test-apply-lowering-options",
                                   "mlir::ModuleOp"> {
  let summary = "Apply lowering options";
  let description = [{
    This pass allows overriding lowering options.  It is intended for test
    construction.
  }];

  let constructor = "createTestApplyLoweringOptionPass()";
  let dependentDialects = [
    "circt::sv::SVDialect", "circt::comb::CombDialect", "circt::hw::HWDialect"
  ];
  let options = [
    Option<"options", "options", "std::string", "", "Lowering Options">
  ];
}

def LegalizeAnonEnums : Pass<"legalize-anon-enums", "mlir::ModuleOp"> {
  let summary = "Prepare anonymous enumeration types for ExportVerilog";
  let description = [{
    This pass transforms all anonymous enumeration types into typedecls to work
    around difference in how anonymous enumerations work in SystemVerilog.
  }];
  let constructor = "createLegalizeAnonEnumsPass()";
  let dependentDialects = [
    "circt::sv::SVDialect", "circt::comb::CombDialect", "circt::hw::HWDialect"
  ];
}

def PrepareForEmission : Pass<"prepare-for-emission",
                              "hw::HWModuleOp"> {
  let summary = "Prepare IR for ExportVerilog";
  let description = [{
    This pass runs only PrepareForEmission.
    It is not necessary for users to run this pass explicitly since
    ExportVerilog internally runs PrepareForEmission.
  }];

  let constructor = "createPrepareForEmissionPass()";
  let dependentDialects = [
    "circt::sv::SVDialect", "circt::comb::CombDialect", "circt::hw::HWDialect"
  ];
}

def ExportVerilog : Pass<"export-verilog", "mlir::ModuleOp"> {
  let summary = "Emit the IR to a (System)Verilog file";
  let description = [{
      This pass creates empty module bodies for external modules.  This is
      useful for linting to eliminate missing file errors.
  }];

  let constructor = "createExportVerilogPass()";
  let dependentDialects = [
    "circt::sv::SVDialect", "circt::comb::CombDialect", "circt::hw::HWDialect"
  ];
}

def ExportSplitVerilog : Pass<"export-split-verilog", "mlir::ModuleOp"> {
  let summary = "Emit the IR to a (System)Verilog directory of files";
  let description = [{
    This pass generates (System)Verilog for the current design, mutating it
    where necessary to be valid Verilog.
  }];

  let constructor = "createExportSplitVerilogPass()";
  let dependentDialects = [
    "circt::sv::SVDialect", "circt::comb::CombDialect", "circt::hw::HWDialect"
  ];

  let options = [
    Option<"directoryName", "dir-name", "std::string",
            "", "Directory to emit into">
   ];
}

//===----------------------------------------------------------------------===//
// SCFToCalyx
//===----------------------------------------------------------------------===//

def SCFToCalyx : Pass<"lower-scf-to-calyx", "mlir::ModuleOp"> {
  let summary = "Lower SCF/Standard to Calyx";
  let description = [{
    This pass lowers SCF / standard to Calyx.
  }];
  let constructor = "circt::createSCFToCalyxPass()";
  let dependentDialects = [
    "calyx::CalyxDialect", "::mlir::scf::SCFDialect", "hw::HWDialect",
    "comb::CombDialect"
  ];
  let options = [
    Option<"topLevelFunctionOpt", "top-level-function", "std::string", "",
            "Identifier of top-level function to be the entry-point component"
            " of the Calyx program.">,
    Option<"ciderSourceLocationMetadata", "cider-source-location-metadata", "bool", "",
            "Whether to track source location for the Cider debugger.">
  ];
}

//===----------------------------------------------------------------------===//
// LoopScheduleToCalyx
//===----------------------------------------------------------------------===//

def LoopScheduleToCalyx : Pass<"lower-loopschedule-to-calyx", "mlir::ModuleOp"> {
  let summary = "Lower LoopSchedule to Calyx";
  let description = [{
    This pass lowers LoopSchedule to Calyx.
  }];
  let constructor = "circt::createLoopScheduleToCalyxPass()";
  let dependentDialects = [
    "calyx::CalyxDialect", "loopschedule::LoopScheduleDialect", "hw::HWDialect",
    "comb::CombDialect"
  ];
  let options = [
    Option<"topLevelFunctionOpt", "top-level-function", "std::string", "",
            "Identifier of top-level function to be the entry-point component"
            " of the Calyx program.">,
    Option<"ciderSourceLocationMetadata", "cider-source-location-metadata", "bool", "",
            "Whether to track source location for the Cider debugger.">
  ];
}


//===----------------------------------------------------------------------===//
// PipelineTHW
//===----------------------------------------------------------------------===//

// TODO: @mortbopet: There is a possible non-neglible speedup that can be achieved
// here by allowing this pass to run on a per-hwmodule/whatever container the
// pipeline is nested within-granularity. However, this conversion adds (and removes)
// new modules to the top-level mlir::ModuleOp scope, which technically violates
// hw::HWModuleLike's IsolatedFromAbove (and thus has previously caused
// concurrency issues via. concurrent additions and removals to the mlir::ModuleOp
// symboltable).
def PipelineToHW : Pass<"lower-pipeline-to-hw", "mlir::ModuleOp"> {
  let summary = "Lower Pipeline to HW";
  let description = [{
    This pass lowers `pipeline.rtp` operations to HW.
  }];
  let constructor = "circt::createPipelineToHWPass()";
  let dependentDialects = [
    "hw::HWDialect", "comb::CombDialect", "seq::SeqDialect"
  ];
  let options = [
    Option<"clockGateRegs", "clock-gate-regs", "bool", "false",
      "Clock gate each register instead of (default) input muxing  (ASIC optimization).">,
    Option<"enablePowerOnValues", "enable-poweron-values", "bool", "false",
      "Add power-on values to the pipeline control registers">
  ];
}

//===----------------------------------------------------------------------===//
// CalyxToHW
//===----------------------------------------------------------------------===//

def CalyxToHW : Pass<"lower-calyx-to-hw", "mlir::ModuleOp"> {
  let summary = "Lower Calyx to HW";
  let description = [{
    This pass lowers Calyx to HW.
  }];
  let constructor = "circt::createCalyxToHWPass()";
  let dependentDialects = ["comb::CombDialect", "hw::HWDialect",
                           "seq::SeqDialect", "sv::SVDialect"];
}

//===----------------------------------------------------------------------===//
// CalyxNative
//===----------------------------------------------------------------------===//
def CalyxNative : Pass<"calyx-native", "mlir::ModuleOp"> {
  let summary = "Callout to the Calyx native compiler and run a pass pipeline";
  let description = [{
    This pass calls out to the native, Rust-based Calyx compiler to run passes
    with it and generate a new, valid, calyx dialect program.
  }];
  let constructor = "circt::createCalyxNativePass()";
  let dependentDialects = ["calyx::CalyxDialect"];
  let options = [
    Option<"passPipeline", "pass-pipeline", "std::string",
            "", "Passes to run with the native compiler">,
  ];
}



//===----------------------------------------------------------------------===//
// CalyxToFSM
//===----------------------------------------------------------------------===//

def CalyxToFSM : Pass<"lower-calyx-to-fsm", "calyx::ComponentOp"> {
  let summary = "Lower Calyx to FSM";
  let description = [{
    This pass lowers a Calyx control schedule to an FSM representation.
    An `fsm.machine` operation is nested within the `control` region of the Calyx
    component. This machine is itself in an intermediate format wherein it has
    no I/O ports and solely contains output statements with `calyx.enable`s
    referencing `calyx.group` and transition logic guarded by the SSA values
    specified in the source control schedule.
    This intermediate state facilitates transformation of the FSM, given that
    top-level I/O has yet to be materialized (one input and output per activated
    group) as well as guard transition logic (every transition must be guarded
    on all groups active within the state having finished). As such, `calyx.enable`
    operations can easily be moved between states without worrying about updating
    transition guards while doing so.

    Eventually, the FSM must be materialized (materialize I/O ports, remove
    `calyx.enable` operations in favor of asserting output ports, guarding
    transitions by input `done` ports) and outlined to a separate module.
  }];
  let constructor = "circt::createCalyxToFSMPass()";
  let dependentDialects = ["fsm::FSMDialect", "comb::CombDialect"];
}

def MaterializeCalyxToFSM : Pass<"materialize-calyx-to-fsm", "calyx::ComponentOp"> {
  let summary = "Materializes an FSM embedded inside the control of this Calyx component.";
  let description = [{
    Materializes the FSM in the control of the component. This materializes the
    top-level I/O of the FSM to receive `group_done` signals as input and
    `group_go` signals as output, based on the `calyx.enable` operations
    used within the states of the FSM.
    Each transition of the FSM is predicated on the enabled groups within a
    state being done, or, for static groups, a separate sub-FSM is instantiated
    to await the group finishing.

    Given an FSM that enables N unique groups, the top-level FSM will have N+1
    in- and output ports, wherein:
    * Input # 0 to N-1 are `group_done` signals
    * Input N is the top-level `go` port
    * Output 0 to N-1 are `group_go` signals
    * Output N is the top-level `done` port
  }];
  let dependentDialects = ["comb::CombDialect", "hw::HWDialect", "fsm::FSMDialect"];
  let constructor = "circt::createMaterializeCalyxToFSMPass()";
}


def CalyxRemoveGroupsFromFSM : Pass<"calyx-remove-groups-fsm", "calyx::ComponentOp"> {
  let summary = "Perform FSM outlining and group removal";
  let description = [{
    This pass will outline the FSM into module scope and replace any SSA value references
    from within the FSM body with additional inputs. Given this, the FSM
    is instantiated as a `fsm.hw_module` operation within the Calyx component.
    Using the FSM I/O (which is the group go/done signals), the `calyx.group`
    operations are removed from the component, with the group go and done signals
    being wired up to the FSM instance.
    Example:
    ```mlir
    calyx.component {
        %reg, ... = calyx.register ... : i1
        calyx.wires {
            // Groups have explicit done signals, and assignments are not guarded
            // by a group go signal.
            calyx.group @A {
                ...
                calyx.assign %reg = ...
                ...
                calyx.group_done %foo ? %bar
            }
        }
        calyx.control {
            // Machine is defined inside the `calyx.control` operation and references
            // SSA values defined outside the machine.
            fsm.machine @control(%A_done : i1) -> (%A_go : i1) {
                ...
                %0 = comb.not %reg // reference some SSA value defined outside the machine
                ...
            }
        }
    }
    ```

    into
    ```mlir
    // The machine has been outlined into module scope, and no longer references
    // any SSA values defined outside the machine. It is now fully independent
    // from any notion of Calyx.
    fsm.machine @control(%A_done : i1, %reg : i1) -> (%A_go : i1) {
        ...
        %0 = comb.not %reg // reference some SSA value defined outside the machine
        ...
    }

    calyx.component {
        %reg, ... = calyx.register ...
        // Done signals are now wires
        %A_done_in, %A_done_out = calyx.wire : i1
        // The FSM is now instantiated as an `fsm.hwinstance` module
        %A_go = fsm.hwinstance @control(%A_done_out, %reg) : ...
        calyx.wires {
            // Groups have been inlined, the group go signal is now a guard for
            // all assignments, and `calyx.group_done` operations have been
            // replaced by wire assignments.
            ...
            calyx.assign %reg = %A_go ? ...
            ...
            calyx.assign %A_done_in = %foo ? %bar
        }
        calyx.control {
        }
    }
    ```
  }];
  let dependentDialects = [
      "fsm::FSMDialect",
      "comb::CombDialect",
      "hw::HWDialect",
      "seq::SeqDialect"
  ];
  let constructor = "circt::createRemoveGroupsFromFSMPass()";
}

//===----------------------------------------------------------------------===//
// FSMToSV
//===----------------------------------------------------------------------===//

def ConvertFSMToSV : Pass<"convert-fsm-to-sv", "mlir::ModuleOp"> {
  let summary = "Convert FSM to HW";
  let constructor = "circt::createConvertFSMToSVPass()";
  let dependentDialects = ["circt::hw::HWDialect", "circt::comb::CombDialect",
                           "circt::seq::SeqDialect", "circt::sv::SVDialect"];
}

//===----------------------------------------------------------------------===//
// FIRRTLToHW
//===----------------------------------------------------------------------===//

def LowerFIRRTLToHW : Pass<"lower-firrtl-to-hw", "mlir::ModuleOp"> {
  let summary = "Lower FIRRTL to HW";
  let description = [{
    Lower a module of FIRRTL dialect to the HW dialect family.
  }];
  let constructor = "circt::createLowerFIRRTLToHWPass()";
  let dependentDialects = ["comb::CombDialect", "hw::HWDialect",
                           "seq::SeqDialect", "sv::SVDialect",
                           "ltl::LTLDialect", "verif::VerifDialect"];
  let options = [
    Option<"enableAnnotationWarning", "warn-on-unprocessed-annotations",
           "bool", "false",
    "Emit warnings on unprocessed annotations during lower-to-hw pass">,
    Option<"emitChiselAssertsAsSVA", "emit-chisel-asserts-as-sva",
           "bool", "false","Convert all Chisel asserts to SVA">
  ];
}

//===----------------------------------------------------------------------===//
// HandshakeToDC
//===----------------------------------------------------------------------===//

def HandshakeToDC : Pass<"lower-handshake-to-dc", "mlir::ModuleOp"> {
  let summary = "Lower Handshake to DC";
  let description = [{
    Lower Handshake to DC operations.
    Currently, a `handshake.func` will be converted into a `hw.module`. This
    is principally an incorrect jump of abstraction - DC does not imply any
    RTL/hardware semantics. However, DC does not define a container operation,
    and there does not exist an e.g. `func.graph_func` which would be a generic
    function with graph region behaviour. Thus, for now, we just use `hw.module`
    as a container operation.
  }];
  let constructor = "circt::createHandshakeToDCPass()";
  let dependentDialects = ["dc::DCDialect", "mlir::func::FuncDialect", "hw::HWDialect"];
}

//===----------------------------------------------------------------------===//
// DCToHW
//===----------------------------------------------------------------------===//

def DCToHW : Pass<"lower-dc-to-hw"> {
  let summary = "Lower DC to HW";
  let description = [{
    Lower DC to ESI/hw/comb/seq operations.
    In case the IR contains DC operations that need to be clocked (fork, buffer),
    there must exist a clock and reset signal in the parent `FunctionLike`
    operation. These arguments are to be marked with a `dc.clock` and `dc.reset`
    attribute, respectively.
  }];
  let constructor = "circt::createDCToHWPass()";
  let dependentDialects = ["dc::DCDialect", "esi::ESIDialect", "hw::HWDialect",
      "comb::CombDialect", "seq::SeqDialect"];
}

//===----------------------------------------------------------------------===//
// HandshakeToHW
//===----------------------------------------------------------------------===//

def HandshakeToHW : Pass<"lower-handshake-to-hw", "mlir::ModuleOp"> {
  let summary = "Lower Handshake to ESI/HW/Comb/Seq";
  let description = [{
    Lower Handshake to ESI/HW/Comb/Seq.
  }];
  let constructor = "circt::createHandshakeToHWPass()";
  let dependentDialects = ["hw::HWDialect", "esi::ESIDialect", "comb::CombDialect",
                           "seq::SeqDialect"];
}

//===----------------------------------------------------------------------===//
// Moore to Comb/HW/LLHD
//===----------------------------------------------------------------------===//

def ConvertMooreToCore : Pass<"convert-moore-to-core", "mlir::ModuleOp"> {
  let summary = "Convert Moore to Core";
  let description = [{
    This pass translates Moore to the core dialects (Comb/HW/LLHD).
  }];
  let constructor = "circt::createConvertMooreToCorePass()";
  let dependentDialects = ["comb::CombDialect", "hw::HWDialect",
                           "llhd::LLHDDialect"];
}

//===----------------------------------------------------------------------===//
// LLHDToLLVM
//===----------------------------------------------------------------------===//

def ConvertLLHDToLLVM : Pass<"convert-llhd-to-llvm", "mlir::ModuleOp"> {
  let summary = "Convert LLHD to LLVM";
  let description = [{
    This pass translates LLHD to LLVM.
  }];
  let constructor = "circt::createConvertLLHDToLLVMPass()";
  let dependentDialects = [
    "mlir::arith::ArithDialect",
    "mlir::LLVM::LLVMDialect"
  ];
}

//===----------------------------------------------------------------------===//
// HWToLLVM
//===----------------------------------------------------------------------===//

def ConvertHWToLLVM : Pass<"convert-hw-to-llvm", "mlir::ModuleOp"> {
  let summary = "Convert HW to LLVM";
  let description = [{
    This pass translates HW to LLVM.
  }];
  let constructor = "circt::createConvertHWToLLVMPass()";
  let dependentDialects = ["mlir::LLVM::LLVMDialect"];
}

//===----------------------------------------------------------------------===//
// HWArithToHW
//===----------------------------------------------------------------------===//

def HWArithToHW : Pass<"lower-hwarith-to-hw", "mlir::ModuleOp"> {
  let summary = "Lower HWArith to HW/Comb";
  let description = [{
    This pass lowers HWArith to HW/Comb.
  }];
  let constructor = "circt::createHWArithToHWPass()";
  let dependentDialects = ["hw::HWDialect", "comb::CombDialect", "sv::SVDialect"];
}

//===----------------------------------------------------------------------===//
// HWToLLHD
//===----------------------------------------------------------------------===//

def ConvertHWToLLHD : Pass<"convert-hw-to-llhd", "mlir::ModuleOp"> {
  let summary = "Convert HW to LLHD";
  let description = [{
    This pass translates a HW design into an equivalent structural LLHD
    description.
  }];
  let constructor = "circt::createConvertHWToLLHDPass()";
  let dependentDialects = ["llhd::LLHDDialect"];
}

//===----------------------------------------------------------------------===//
// HWToSystemC
//===----------------------------------------------------------------------===//

def ConvertHWToSystemC : Pass<"convert-hw-to-systemc", "mlir::ModuleOp"> {
  let summary = "Convert HW to SystemC";
  let description = [{
    This pass translates a HW design into an equivalent SystemC design.
  }];
  let constructor = "circt::createConvertHWToSystemCPass()";
  let dependentDialects = ["systemc::SystemCDialect", "mlir::emitc::EmitCDialect"];
}

//===----------------------------------------------------------------------===//
// HWToSV
//===----------------------------------------------------------------------===//

def LowerHWToSV : Pass<"lower-hw-to-sv", "hw::HWModuleOp"> {
  let summary = "Convert HW to SV";
  let description = [{
    This pass converts various HW contructs to SV.
  }];
  let constructor = "circt::createLowerHWToSVPass()";
  let dependentDialects = ["sv::SVDialect"];
}

//===----------------------------------------------------------------------===//
// VerifToSV
//===----------------------------------------------------------------------===//

def LowerVerifToSV : Pass<"lower-verif-to-sv", "hw::HWModuleOp"> {
  let summary = "Convert Verif to SV";
  let description = [{
    This pass converts various Verif contructs to SV.
  }];
  let constructor = "circt::createLowerVerifToSVPass()";
  let dependentDialects = [
    "sv::SVDialect", "hw::HWDialect", "comb::CombDialect"];
}

//===----------------------------------------------------------------------===//
// CFToHandshake
//===----------------------------------------------------------------------===//

def CFToHandshake : Pass<"lower-cf-to-handshake", "mlir::ModuleOp"> {
  let summary = "Lower func and CF into Handshake IR";
  let constructor = "circt::createCFToHandshakePass()";
  let dependentDialects = ["handshake::HandshakeDialect"];
  let options =
    [Option<"sourceConstants", "source-constants", "bool", "false",
            "If true, will connect constants to source operations instead of "
            "to the control network. May reduce the size of the final circuit.">,
     Option<"disableTaskPipelining", "disable-task-pipelining", "bool", "false",
            "If true, will disable support for task pipelining. This relaxes the "
            "restrictions put on the structure of the input CDFG. Disabling "
            "task pipelining may severely reduce kernel II.">];
}

def HandshakeRemoveBlock : Pass<"handshake-remove-block-structure", "handshake::FuncOp"> {
  let summary = "Remove block structure in Handshake IR";
  let constructor = "circt::createHandshakeRemoveBlockPass()";
}

<<<<<<< HEAD
def InsertMergeBlocks : Pass<"insert-merge-blocks", "::mlir::ModuleOp"> {
  let summary = "Insert explicit merge blocks";
  let description = [{
    This pass inserts additional merge blocks for each block with more than
    two successors. A merge block is a block that only contains one operation,
    a terminator, and has two predecessors.
    The order successors are merged together mirrors the order different control
    paths are created. Thus, each block with two successors will have a corresponding
    merge block.

    This pass brings the CFG into a canonical form for further transformations.

    Treats loops and sub-CFGs with irregular control flow like single blocks.
  }];
  let constructor = "circt::createInsertMergeBlocksPass()";
  let dependentDialects = ["mlir::cf::ControlFlowDialect", "mlir::func::FuncDialect"];
}

def MaximizeSSA : Pass<"maximize-ssa", "::mlir::ModuleOp"> {
  let summary = "Convert every function in the module into maximal SSA form";
  let description = [{
    Convert the region within every function into maximal SSA form. This
    ensures that every value used within a block is also defined within the
    block, making dataflow explicit and removing block dominance-based dataflow
    semantics. The pass achieves this by adding block arguments wherever
    necessary to forward values to the block(s) where they are used.
  }];
  let constructor = "circt::createMaximizeSSAPass()";
}


=======
>>>>>>> 0e31fd71
//===----------------------------------------------------------------------===//
// ConvertToArcs
//===----------------------------------------------------------------------===//

def ConvertToArcs : Pass<"convert-to-arcs", "mlir::ModuleOp"> {
  let summary = "Outline logic between registers into state transfer arcs";
  let description = [{
    This pass outlines combinational logic between registers into state transfer
    arc definitions. The the original combinational logic and register is
    replaced with an arc invocation, where the register is now represented as a
    latency.
  }];
  let constructor = "circt::createConvertToArcsPass()";
  let dependentDialects = ["circt::arc::ArcDialect"];
}

//===----------------------------------------------------------------------===//
// ConvertCombToArith
//===----------------------------------------------------------------------===//

def ConvertCombToArith : Pass<"convert-comb-to-arith", "mlir::ModuleOp"> {
  let summary = "Convert combinational ops and constants into arith ops";
  let constructor = "circt::createConvertCombToArithPass()";
  let dependentDialects = ["mlir::arith::ArithDialect"];
}

//===----------------------------------------------------------------------===//
// ConvertArcToLLVM
//===----------------------------------------------------------------------===//

def LowerArcToLLVM : Pass<"lower-arc-to-llvm", "mlir::ModuleOp"> {
  let summary = "Lower state transfer arc representation to LLVM";
  let constructor = "circt::createLowerArcToLLVMPass()";
  let dependentDialects = [
    "arc::ArcDialect",
    "mlir::cf::ControlFlowDialect",
    "mlir::LLVM::LLVMDialect",
    "mlir::scf::SCFDialect",
    "mlir::func::FuncDialect"
  ];
}

//===----------------------------------------------------------------------===//
// ConvertSeqToSV
//===----------------------------------------------------------------------===//

def LowerSeqToSV: Pass<"lower-seq-to-sv",  "mlir::ModuleOp"> {
  let summary = "Lower sequential firrtl ops to SV.";
  let constructor = "circt::createLowerSeqToSVPass()";
  let dependentDialects = ["circt::sv::SVDialect", "circt::hw::HWDialect"];
  let options = [
    Option<"disableRegRandomization", "disable-reg-randomization", "bool", "false",
           "Disable emission of register randomization code">,
    Option<"disableMemRandomization", "disable-mem-randomization", "bool", "false",
           "Disable emission of memory randomization code">,
    Option<"emitSeparateAlwaysBlocks", "emit-separate-always-blocks", "bool", "false",
           "Emit assigments to registers in separate always blocks">,
    Option<"lowerToAlwaysFF", "lower-to-always-ff", "bool", "true",
           "Place assignments to registers into `always_ff` blocks">
  ];
  let statistics = [
    Statistic<"numSubaccessRestored", "num-subaccess-restored",
      "Number of lhs subaccess operations restored ">
  ];
}

def LowerFirMem : Pass<"lower-seq-firmem", "mlir::ModuleOp"> {
  let summary = "Lower seq.firmem ops to instances of hw.module.generated ops";
  let constructor = "circt::createLowerFirMemPass()";
  let dependentDialects = ["circt::hw::HWDialect"];
}

#endif // CIRCT_CONVERSION_PASSES_TD<|MERGE_RESOLUTION|>--- conflicted
+++ resolved
@@ -601,40 +601,6 @@
   let constructor = "circt::createHandshakeRemoveBlockPass()";
 }
 
-<<<<<<< HEAD
-def InsertMergeBlocks : Pass<"insert-merge-blocks", "::mlir::ModuleOp"> {
-  let summary = "Insert explicit merge blocks";
-  let description = [{
-    This pass inserts additional merge blocks for each block with more than
-    two successors. A merge block is a block that only contains one operation,
-    a terminator, and has two predecessors.
-    The order successors are merged together mirrors the order different control
-    paths are created. Thus, each block with two successors will have a corresponding
-    merge block.
-
-    This pass brings the CFG into a canonical form for further transformations.
-
-    Treats loops and sub-CFGs with irregular control flow like single blocks.
-  }];
-  let constructor = "circt::createInsertMergeBlocksPass()";
-  let dependentDialects = ["mlir::cf::ControlFlowDialect", "mlir::func::FuncDialect"];
-}
-
-def MaximizeSSA : Pass<"maximize-ssa", "::mlir::ModuleOp"> {
-  let summary = "Convert every function in the module into maximal SSA form";
-  let description = [{
-    Convert the region within every function into maximal SSA form. This
-    ensures that every value used within a block is also defined within the
-    block, making dataflow explicit and removing block dominance-based dataflow
-    semantics. The pass achieves this by adding block arguments wherever
-    necessary to forward values to the block(s) where they are used.
-  }];
-  let constructor = "circt::createMaximizeSSAPass()";
-}
-
-
-=======
->>>>>>> 0e31fd71
 //===----------------------------------------------------------------------===//
 // ConvertToArcs
 //===----------------------------------------------------------------------===//
