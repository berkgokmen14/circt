//===- CalyxLoweringUtils.h - Calyx lowering utility methods ----*- C++ -*-===//
//
// Part of the LLVM Project, under the Apache License v2.0 with LLVM Exceptions.
// See https://llvm.org/LICENSE.txt for license information.
// SPDX-License-Identifier: Apache-2.0 WITH LLVM-exception
//
//===----------------------------------------------------------------------===//
//
// This header file defines various lowering utility methods for converting to
// and from Calyx programs.
//
//===----------------------------------------------------------------------===//

#ifndef CIRCT_DIALECT_CALYX_CALYXLOWERINGUTILS_H
#define CIRCT_DIALECT_CALYX_CALYXLOWERINGUTILS_H

#include "circt/Dialect/Calyx/CalyxHelpers.h"
#include "circt/Dialect/Calyx/CalyxOps.h"
#include "circt/Dialect/Comb/CombOps.h"
#include "circt/Support/LLVM.h"
#include "mlir/Dialect/Arith/IR/Arith.h"
#include "mlir/Dialect/ControlFlow/IR/ControlFlowOps.h"
#include "mlir/Dialect/Func/IR/FuncOps.h"
#include "mlir/Dialect/MemRef/IR/MemRef.h"
#include "mlir/Dialect/SCF/IR/SCF.h"
#include "mlir/IR/AsmState.h"
#include "mlir/IR/PatternMatch.h"
#include "llvm/ADT/SmallPtrSet.h"
#include "llvm/ADT/TypeSwitch.h"

#include <variant>

namespace circt {
namespace calyx {

void appendPortsForExternalMemref(PatternRewriter &rewriter, StringRef memName,
                                  Value memref, unsigned memoryID,
                                  SmallVectorImpl<calyx::PortInfo> &inPorts,
                                  SmallVectorImpl<calyx::PortInfo> &outPorts);

// Walks the control of this component, and appends source information for leaf
// nodes. It also appends a position attribute that connects the source location
// metadata to the corresponding control operation.
WalkResult
getCiderSourceLocationMetadata(calyx::ComponentOp component,
                               SmallVectorImpl<Attribute> &sourceLocations);

// Tries to match a constant value defined by op. If the match was
// successful, returns true and binds the constant to 'value'. If unsuccessful,
// the value is unmodified.
bool matchConstantOp(Operation *op, APInt &value);

// Returns true if there exists only a single memref::LoadOp which loads from
// the memory referenced by loadOp.
bool singleLoadFromMemory(Value memoryReference);

// Returns true if there are no memref::StoreOp uses with the referenced
// memory.
bool noStoresToMemory(Value memoryReference);

// Returns true if there exists only a single memref::LoadOp which loads from
// the memory referenced by loadOp.
bool singleLoadFromMemoryInBlock(Value memoryReference, Block *block);

// Returns true if there are no memref::StoreOp uses with the referenced
// memory.
bool noStoresToMemoryInBlock(Value memoryReference, Block *block);

// Get the index'th output port of compOp.
Value getComponentOutput(calyx::ComponentOp compOp, unsigned outPortIdx);

// If the provided type is an index type, converts it to i32, else, returns the
// unmodified type.
Type convIndexType(OpBuilder &builder, Type type);

// Creates a new calyx::CombGroupOp or calyx::GroupOp group within compOp.
template <typename TGroup>
TGroup createGroup(OpBuilder &builder, calyx::ComponentOp compOp, Location loc,
                   Twine uniqueName) {
  mlir::IRRewriter::InsertionGuard guard(builder);
  builder.setInsertionPointToEnd(compOp.getWiresOp().getBodyBlock());
  return builder.create<TGroup>(loc, uniqueName.str());
}

// Creates a new calyx::StaticGroupOp group within compOp.
StaticGroupOp createStaticGroup(OpBuilder &builder, calyx::ComponentOp compOp,
                                Location loc, Twine uniqueName,
                                uint64_t latency);

unsigned getBitWidth(Type t);

/// Creates register assignment operations within the provided groupOp.
/// The component operation will house the constants.
void buildAssignmentsForRegisterWrite(OpBuilder &builder,
                                      calyx::GroupInterface groupOp,
                                      calyx::ComponentOp componentOp,
                                      calyx::RegisterOp &reg, Value inputValue);

// A structure representing a set of ports which act as a memory interface for
// external memories.
struct MemoryPortsImpl {
  std::optional<Value> readData;
  std::optional<Value> readEn;
  std::optional<Value> readDone;
  std::optional<Value> writeData;
  std::optional<Value> writeEn;
  std::optional<Value> writeDone;
  SmallVector<Value> addrPorts;
  bool isDynamic;

  bool operator==(const MemoryPortsImpl &other) const {
    if (readData != other.readData)
      return false;

    if (readEn != other.readEn)
      return false;

    if (readDone != other.readDone)
      return false;

    if (writeData != other.writeData)
      return false;

    if (writeEn != other.writeEn)
      return false;

    if (writeDone != other.writeDone)
      return false;

    if (addrPorts != other.addrPorts)
      return false;

    if (isDynamic != other.isDynamic)
      return false;

    return true;
  }
};

// Represents the interface of memory in Calyx. The various lowering passes
// are agnostic wrt. whether working with a calyx::MemoryOp (internally
// allocated memory) or MemoryPortsImpl (external memory).
struct MemoryInterface {
  MemoryInterface();
  explicit MemoryInterface(const MemoryPortsImpl &ports);
  explicit MemoryInterface(calyx::MemoryOp memOp);
  explicit MemoryInterface(calyx::SeqMemoryOp memOp);

  bool operator==(const MemoryInterface &interface) const {
    return impl == interface.impl;
  }

  // Getter methods for each memory interface port.
  Value readData();
  Value readEn();
  Value readDone();
  Value writeData();
  Value writeEn();
  Value writeDone();
  std::optional<Value> readDataOpt();
  std::optional<Value> readEnOpt();
  std::optional<Value> readDoneOpt();
  std::optional<Value> writeDataOpt();
  std::optional<Value> writeEnOpt();
  std::optional<Value> writeDoneOpt();
  bool isDynamic();
  ValueRange addrPorts();

private:
  std::variant<calyx::MemoryOp, calyx::SeqMemoryOp, MemoryPortsImpl> impl;
};

// A common interface for any loop operation that needs to be lowered to Calyx.
class BasicLoopInterface {
public:
  virtual ~BasicLoopInterface();

  // Returns the arguments to this loop operation.
  virtual Block::BlockArgListType getBodyArgs() = 0;

  // Returns the initial values for iter args.
  virtual Operation::operand_range getInits() = 0;

  // Returns body of this loop operation.
  virtual Block *getBodyBlock() = 0;

<<<<<<< HEAD
  // Returns the condition block.
=======
  // Returns the location of the loop interface.
  virtual Location getLoc() = 0;

  // Returns the number of iterations the loop will conduct if known.
  virtual std::optional<int64_t> getBound() = 0;
};

// A common interface for loop operations that have conditionals (e.g., while
// loops) that need to be lowered to Calyx.
class LoopInterface : BasicLoopInterface {
public:
  // Returns the Block in which the condition exists.
>>>>>>> 0e31fd71
  virtual Block *getConditionBlock() = 0;

  // Returns the condition as a Value.
  virtual Value getConditionValue() = 0;
};

// Provides an interface for the control flow `while` operation across different
// dialects.
template <typename T>
class WhileOpInterface : LoopInterface {
  static_assert(std::is_convertible_v<T, Operation *>);

public:
  explicit WhileOpInterface(T op) : impl(op) {}
  explicit WhileOpInterface(Operation *op) : impl(dyn_cast_or_null<T>(op)) {}

  // Returns the operation.
  T getOperation() { return impl; }

  // Returns the source location of the operation.
  Location getLoc() override { return impl->getLoc(); }

private:
  T impl;
};

// Provides an interface for the control flow `forOp` operation across different
// dialects.
template <typename T>
class RepeatOpInterface : BasicLoopInterface {
  static_assert(std::is_convertible_v<T, Operation *>);

public:
  explicit RepeatOpInterface(T op) : impl(op) {}
  explicit RepeatOpInterface(Operation *op) : impl(dyn_cast_or_null<T>(op)) {}

  // Returns the operation.
  T getOperation() { return impl; }

  // Returns the source location of the operation.
  Location getLoc() override { return impl->getLoc(); }

private:
  T impl;
};

/// Holds common utilities used for scheduling when lowering to Calyx.
template <typename T>
class SchedulerInterface {
public:
  /// Register 'schedulable' as being generated through lowering 'block'.
  ///
  /// TODO(mortbopet): Add a post-insertion check to ensure that the use-def
  /// ordering invariant holds for the groups. When the control schedule is
  /// generated, schedulables within a block are emitted sequentially based on
  /// the order that this function was called during conversion.
  ///
  /// Currently, we assume this to always be true. Walking the FuncOp IR implies
  /// sequential iteration over operations within basic blocks.
  void addBlockSchedulable(mlir::Block *block, const T &schedulable) {
    blockSchedulables[block].push_back(schedulable);
  }

  /// Returns an ordered list of schedulables which registered themselves to be
  /// a result of lowering the block in the source program. The list order
  /// follows def-use chains between the schedulables in the block.
  SmallVector<T> getBlockSchedulables(mlir::Block *block) {
    if (auto it = blockSchedulables.find(block);
        it != blockSchedulables.end())
      return it->second;
    /// In cases of a block resulting in purely combinational logic, no
    /// schedulables registered themselves with the block.
    return {};
  }

private:
  /// BlockSchedulables is a list of schedulables that should be
  /// sequentially executed when executing the associated basic block.
  DenseMap<mlir::Block *, SmallVector<T>> blockSchedulables;
};

//===----------------------------------------------------------------------===//
// Lowering state classes
//===----------------------------------------------------------------------===//

// Handles state during the lowering of a loop. It will be used for
// several lowering patterns.
template <typename Loop, typename Group>
class LoopLoweringStateInterface {
<<<<<<< HEAD
  static_assert(std::is_base_of_v<LoopInterface, Loop>);
  static_assert(std::is_same<GroupOp, Group>() ||
                std::is_same<StaticGroupOp, Group>());
=======
  static_assert(std::is_base_of_v<BasicLoopInterface, Loop>);
>>>>>>> 0e31fd71

public:
  ~LoopLoweringStateInterface() = default;

  /// Register reg as being the idx'th iter_args register for 'op'.
  void addLoopIterReg(Loop op, calyx::RegisterOp reg, unsigned idx) {
    assert(loopIterRegs[op.getOperation()].count(idx) == 0 &&
           "A register was already registered for the given loop iter_arg "
           "index");
    assert(idx < op.getBodyArgs().size());
    loopIterRegs[op.getOperation()][idx] = reg;
  }

  /// Return a mapping of block argument indices to block argument.
  calyx::RegisterOp getLoopIterReg(Loop op, unsigned idx) {
    auto iterRegs = getLoopIterRegs(op);
    auto it = iterRegs.find(idx);
    assert(it != iterRegs.end() &&
           "No iter arg register set for the provided index");
    return it->second;
  }

  /// Return a mapping of block argument indices to block argument.
  const DenseMap<unsigned, calyx::RegisterOp> &getLoopIterRegs(Loop op) {
    return loopIterRegs[op.getOperation()];
  }

  /// Registers grp to be the loop latch group of `op`.
  void setLoopLatchGroup(Loop op, Group group) {
    Operation *operation = op.getOperation();
    assert(loopLatchGroups.count(operation) == 0 &&
           "A latch group was already set for this loopOp");
    loopLatchGroups[operation] = group;
  }

  /// Retrieve the loop latch group registered for `op`.
  Group getLoopLatchGroup(Loop op) {
    auto it = loopLatchGroups.find(op.getOperation());
    assert(it != loopLatchGroups.end() &&
           "No loop latch group was set for this loopOp");
    return cast<Group>(it->second);
  }

  /// Registers groups to be the loop init groups of `op`.
  void addLoopInitGroup(Loop op, calyx::GroupInterface group) {
    Operation *operation = op.getOperation();
    loopInitGroups[operation].push_back(group);
  }

  /// Retrieve the loop init groups registered for `op`.
  SmallVector<calyx::GroupInterface> getLoopInitGroups(Loop op) {
    auto it = loopInitGroups.find(op.getOperation());
    assert(it != loopInitGroups.end() &&
           "No init group(s) was set for this loopOp");
    return it->second;
  }

  /// Creates a new group that assigns the 'ops' values to the iter arg
  /// registers of the loop operation.
  Group buildLoopIterArgAssignments(OpBuilder &builder, Loop op,
                                    calyx::ComponentOp componentOp,
                                    Twine uniqueSuffix,
                                    MutableArrayRef<OpOperand> ops) {
    /// Pass iteration arguments through registers. This follows closely
    /// to what is done for branch ops.
    std::string groupName = "assign_" + uniqueSuffix.str();
    GroupInterface groupOp;
    if (std::is_same<StaticGroupOp, Group>()) {
      groupOp = calyx::createStaticGroup(builder, componentOp, op.getLoc(),
                                         groupName, 1);
    } else {
      groupOp = calyx::createGroup<GroupOp>(builder, componentOp, op.getLoc(),
                                            groupName);
    }
    /// Create register assignment for each iter_arg. a calyx::GroupDone signal
    /// is created for each register. These will be &'ed together in
    /// MultipleGroupDonePattern.
    for (OpOperand &arg : ops) {
      auto reg = getLoopIterReg(op, arg.getOperandNumber());
      buildAssignmentsForRegisterWrite(builder, groupOp, componentOp, reg,
                                       arg.get());
    }
    return cast<Group>(groupOp);
  }

private:
  /// A mapping from loop ops to iteration argument registers.
  DenseMap<Operation *, DenseMap<unsigned, calyx::RegisterOp>> loopIterRegs;

  /// A loop latch group is a group that should be sequentially executed when
  /// finishing a loop body. The execution of this group will write the
  /// yield'ed loop body values to the iteration argument registers.
  DenseMap<Operation *, calyx::GroupInterface> loopLatchGroups;

  /// Loop init groups are to be scheduled before the while operation. These
  /// groups should set the initial value(s) of the loop init_args register(s).
  DenseMap<Operation *, SmallVector<calyx::GroupInterface>> loopInitGroups;
};

// Handles state during the lowering of a Calyx component. This provides common
// tools for converting to the Calyx ComponentOp.
class ComponentLoweringStateInterface {
public:
  ComponentLoweringStateInterface(calyx::ComponentOp component);

  virtual ~ComponentLoweringStateInterface();

  /// Returns the calyx::ComponentOp associated with this lowering state.
  calyx::ComponentOp getComponentOp();

  /// Register reg as being the idx'th argument register for block. This is
  /// necessary for the `BuildBBReg` pass.
  void addBlockArgReg(Block *block, calyx::RegisterOp reg, unsigned idx);

  /// Return a mapping of block argument indices to block argument registers.
  /// This is necessary for the `BuildBBReg` pass.
  const DenseMap<unsigned, calyx::RegisterOp> &getBlockArgRegs(Block *block);

  /// Register 'grp' as a group which performs block argument
  /// register transfer when transitioning from basic block 'from' to 'to'.
  void addBlockArgGroup(Block *from, Block *to, calyx::GroupInterface grp);

  /// Returns a list of groups to be evaluated to perform the block argument
  /// register assignments when transitioning from basic block 'from' to 'to'.
  ArrayRef<calyx::GroupInterface> getBlockArgGroups(Block *from, Block *to);

  /// Returns a unique name within compOp with the provided prefix.
  std::string getUniqueName(StringRef prefix);

  /// Returns a unique name associated with a specific operation.
  StringRef getUniqueName(Operation *op);

  /// Registers a unique name for a given operation using a provided prefix.
  void setUniqueName(Operation *op, StringRef prefix);

  /// Register group to start evaluation of value v, only applies to
  /// sequential ops.
  // void registerStartGroup(Value v, calyx::StaticGroupOp group);

  /// Register value v as being evaluated when scheduling group.
  void registerEvaluatingGroup(Value v, calyx::GroupInterface group);

  /// Register reg as being the idx'th return value register.
  void addReturnReg(calyx::RegisterOp reg, unsigned idx);

  /// Returns the idx'th return value register.
  calyx::RegisterOp getReturnReg(unsigned idx);

  /// Registers a memory interface as being associated with a memory identified
  /// by 'memref'.
  void registerMemoryInterface(Value memref,
                               const calyx::MemoryInterface &memoryInterface);

  /// Returns the memory interface registered for the given memref.
  calyx::MemoryInterface getMemoryInterface(Value memref);

  /// Returns true if a memory interface exists for provided value.
  bool hasMemoryInterface(Value memref);

  /// If v is an input to any memory registered within this component, returns
  /// the memory. If not, returns null.
  std::optional<calyx::MemoryInterface> isInputPortOfMemory(Value v);

  /// Assign a mapping between the source funcOp result indices and the
  /// corresponding output port indices of this componentOp.
  void setFuncOpResultMapping(const DenseMap<unsigned, unsigned> &mapping);

  /// Get the output port index of this component for which the funcReturnIdx of
  /// the original function maps to.
  unsigned getFuncOpResultMapping(unsigned funcReturnIdx);

<<<<<<< HEAD
  /// Return the start group for value v.
  // calyx::StaticGroupOp getStartGroup(Value v);
=======
  /// The instance is obtained from the name of the callee.
  InstanceOp getInstance(StringRef calleeName);

  /// Put the name of the callee and the instance of the call into map.
  void addInstance(StringRef calleeName, InstanceOp instanceOp);
>>>>>>> 0e31fd71

  /// Return the group which evaluates the value v. Optionally, caller may
  /// specify the expected type of the group.
  template <typename TGroupOp = calyx::GroupInterface>
  std::optional<TGroupOp> getEvaluatingGroup(Value v) {
    if (!valueGroupAssigns.contains(v)) {
      return std::nullopt;
    }
    auto it = valueGroupAssigns.find(v);
    if constexpr (std::is_same_v<TGroupOp, calyx::GroupInterface>)
      return it->second;
    else {
      auto group = dyn_cast<TGroupOp>(it->second.getOperation());
      assert(group && "Actual group type differed from expected group type");
      return group;
    }
  }

  bool hasEvaluatingGroup(Value v) {
    auto it = valueGroupAssigns.find(v);
    return it != valueGroupAssigns.end();
  }

  template <typename TLibraryOp>
  TLibraryOp getNewLibraryOpInstance(OpBuilder &builder, Location loc,
                                     TypeRange resTypes) {
    mlir::IRRewriter::InsertionGuard guard(builder);
    Block *body = component.getBodyBlock();
    builder.setInsertionPoint(body, body->begin());
    auto name = TLibraryOp::getOperationName().split(".").second;
    return builder.create<TLibraryOp>(loc, getUniqueName(name), resTypes);
  }

  template <typename TLibraryOp>
  TLibraryOp getNewLibraryOpInstance(OpBuilder &builder, Location loc,
                                     Type type) {
    mlir::IRRewriter::InsertionGuard guard(builder);
    Block *body = component.getBodyBlock();
    builder.setInsertionPoint(body, body->begin());
    auto name = TLibraryOp::getOperationName().split(".").second;
    return builder.create<TLibraryOp>(loc, getUniqueName(name), type);
  }

private:
  /// The component which this lowering state is associated to.
  calyx::ComponentOp component;

  /// A mapping from blocks to block argument registers.
  DenseMap<Block *, DenseMap<unsigned, calyx::RegisterOp>> blockArgRegs;

  /// Block arg groups is a list of groups that should be sequentially
  /// executed when passing control from the source to destination block.
  /// Block arg groups are executed before blockSchedulables (akin to a
  /// phi-node).
  DenseMap<Block *, DenseMap<Block *, SmallVector<calyx::GroupInterface>>>
      blockArgGroups;

  /// A mapping of string prefixes and the current uniqueness counter for that
  /// prefix. Used to generate unique names.
  std::map<std::string, unsigned> prefixIdMap;

  /// A mapping from Operations and previously assigned unique name of the op.
  std::map<Operation *, std::string> opNames;

  /// A mapping between SSA values and their start group.
  DenseMap<Value, calyx::StaticGroupOp> valueStartGroups;

  /// A mapping between SSA values and the groups which assign them.
  DenseMap<Value, calyx::GroupInterface> valueGroupAssigns;

  /// A mapping from return value indexes to return value registers.
  DenseMap<unsigned, calyx::RegisterOp> returnRegs;

  /// A mapping from memref's to their corresponding Calyx memory interface.
  DenseMap<Value, calyx::MemoryInterface> memories;

  /// A mapping between the source funcOp result indices and the corresponding
  /// output port indices of this componentOp.
  DenseMap<unsigned, unsigned> funcOpResultMapping;

  /// A mapping between the callee and the instance.
  llvm::StringMap<calyx::InstanceOp> instanceMap;
};

Value buildCombAndTree(OpBuilder &builder,
                       calyx::ComponentLoweringStateInterface &state,
                       Location loc, SmallVector<Value> values);

/// An interface for conversion passes that lower Calyx programs. This handles
/// state during the lowering of a Calyx program.
class CalyxLoweringState {
public:
  explicit CalyxLoweringState(mlir::ModuleOp module,
                              StringRef topLevelFunction);

  /// Returns the current program.
  mlir::ModuleOp getModule();

  /// Returns the name of the top-level function in the source program.
  StringRef getTopLevelFunction() const;

  /// Returns a meaningful name for a block within the program scope (removes
  /// the ^ prefix from block names).
  std::string blockName(Block *b);

  /// Returns the component lowering state associated with `op`. If not found
  /// already found, a new mapping is added for this ComponentOp. Different
  /// conversions may have different derived classes of the interface, so we
  /// provided a template.
  template <typename T = calyx::ComponentLoweringStateInterface>
  T *getState(calyx::ComponentOp op) {
    static_assert(std::is_convertible_v<T, ComponentLoweringStateInterface>);
    auto it = componentStates.find(op);
    if (it == componentStates.end()) {
      // Create a new ComponentLoweringState for the compOp.
      bool success;
      std::tie(it, success) =
          componentStates.try_emplace(op, std::make_unique<T>(op));
    }

    return static_cast<T *>(it->second.get());
  }

  /// Returns a meaningful name for a value within the program scope.
  template <typename ValueOrBlock>
  std::string irName(ValueOrBlock &v) {
    std::string s;
    llvm::raw_string_ostream os(s);
    v.printAsOperand(os, asmState);
    return s;
  }

private:
  /// The name of this top-level function.
  StringRef topLevelFunction;
  /// The program associated with this state.
  mlir::ModuleOp module;
  // ASM State
  mlir::AsmState asmState;
  // Mapping from Blocks to Names
  DenseMap<Block *, std::string> blockNameMap;
  /// Mapping from ComponentOp to component lowering state.
  DenseMap<Operation *, std::unique_ptr<ComponentLoweringStateInterface>>
      componentStates;
};

/// Extra state that is passed to all PartialLoweringPatterns so they can record
/// when they have run on an Operation, and only run once.
using PatternApplicationState =
    DenseMap<const mlir::RewritePattern *, SmallPtrSet<Operation *, 16>>;

/// Base class for partial lowering passes. A partial lowering pass
/// modifies the root operation in place, but does not replace the root
/// operation.
/// The RewritePatternType template parameter allows for using both
/// OpRewritePattern (default) or OpInterfaceRewritePattern.
template <class OpType,
          template <class> class RewritePatternType = OpRewritePattern>
class PartialLoweringPattern : public RewritePatternType<OpType> {
public:
  using RewritePatternType<OpType>::RewritePatternType;
  PartialLoweringPattern(MLIRContext *ctx, LogicalResult &resRef,
                         PatternApplicationState &patternState)
      : RewritePatternType<OpType>(ctx), partialPatternRes(resRef),
        patternState(patternState) {}

  LogicalResult matchAndRewrite(OpType op,
                                PatternRewriter &rewriter) const override {
    // If this pattern has been applied to this op, it should now fail to match.
    if (patternState[this].contains(op))
      return failure();

    // Do the actual rewrite, marking this op as updated. Because the op is
    // marked as updated, the pattern driver will re-enqueue the op again.
    rewriter.updateRootInPlace(
        op, [&] { partialPatternRes = partiallyLower(op, rewriter); });

    // Mark that this pattern has been applied to this op.
    patternState[this].insert(op);

    return partialPatternRes;
  }

  // Hook for subclasses to lower the op using the rewriter.
  //
  // Note that this call is wrapped in `updateRootInPlace`, so any direct IR
  // mutations that are legal to apply during a root update of op are allowed.
  //
  // Also note that this means the op will be re-enqueued to the greedy
  // rewriter's worklist. A safeguard is in place to prevent patterns from
  // running multiple times, but if the op is erased or otherwise becomes dead
  // after the call to `partiallyLower`, there will likely be use-after-free
  // violations. If you will erase the op, override `matchAndRewrite` directly.
  virtual LogicalResult partiallyLower(OpType op,
                                       PatternRewriter &rewriter) const = 0;

private:
  LogicalResult &partialPatternRes;
  PatternApplicationState &patternState;
};

/// Helper to update the top-level ModuleOp to set the entrypoing function.
LogicalResult applyModuleOpConversion(mlir::ModuleOp,
                                      StringRef topLevelFunction);

/// FuncOpPartialLoweringPatterns are patterns which intend to match on FuncOps
/// and then perform their own walking of the IR.
class FuncOpPartialLoweringPattern
    : public calyx::PartialLoweringPattern<mlir::func::FuncOp> {

public:
  FuncOpPartialLoweringPattern(
      MLIRContext *context, LogicalResult &resRef,
      PatternApplicationState &patternState,
      DenseMap<mlir::func::FuncOp, calyx::ComponentOp> &map,
      calyx::CalyxLoweringState &state);

  /// Entry point to initialize the state of this class and conduct the partial
  /// lowering.
  LogicalResult partiallyLower(mlir::func::FuncOp funcOp,
                               PatternRewriter &rewriter) const override final;

  /// Returns the component operation associated with the currently executing
  /// partial lowering.
  calyx::ComponentOp getComponent() const;

  // Returns the component state associated with the currently executing
  // partial lowering.
  template <typename T = ComponentLoweringStateInterface>
  T &getState() const {
    static_assert(
        std::is_convertible_v<T, calyx::ComponentLoweringStateInterface>);
    assert(
        componentLoweringState != nullptr &&
        "Component lowering state should be set during pattern construction");
    return *static_cast<T *>(componentLoweringState);
  }

  /// Return the calyx lowering state for this pattern.
  CalyxLoweringState &loweringState() const;

  // Hook for subclasses to lower the op using the rewriter.
  //
  // Note that this call is wrapped in `updateRootInPlace`, so any direct IR
  // mutations that are legal to apply during a root update of op are allowed.
  //
  // Also note that this means the op will be re-enqueued to the greedy
  // rewriter's worklist. A safeguard is in place to prevent patterns from
  // running multiple times, but if the op is erased or otherwise becomes dead
  // after the call to `partiallyLower`, there will likely be use-after-free
  // violations. If you will erase the op, override `matchAndRewrite` directly.
  virtual LogicalResult
  partiallyLowerFuncToComp(mlir::func::FuncOp funcOp,
                           PatternRewriter &rewriter) const = 0;

protected:
  // A map from FuncOp to it's respective ComponentOp lowering.
  DenseMap<mlir::func::FuncOp, calyx::ComponentOp> &functionMapping;

private:
  mutable ComponentOp componentOp;
  mutable ComponentLoweringStateInterface *componentLoweringState = nullptr;
  CalyxLoweringState &calyxLoweringState;
};

/// Converts all index-typed operations and values to i32 values.
class ConvertIndexTypes : public calyx::FuncOpPartialLoweringPattern {
  using FuncOpPartialLoweringPattern::FuncOpPartialLoweringPattern;

  LogicalResult
  partiallyLowerFuncToComp(mlir::func::FuncOp funcOp,
                           PatternRewriter &rewriter) const override;
};

/// GroupDoneOp's are terminator operations and should therefore be the last
/// operator in a group. During group construction, we always append assignments
/// to the end of a group, resulting in group_done ops migrating away from the
/// terminator position. This pattern moves such ops to the end of their group.
struct NonTerminatingGroupDonePattern
    : mlir::OpRewritePattern<calyx::GroupDoneOp> {
  using mlir::OpRewritePattern<calyx::GroupDoneOp>::OpRewritePattern;

  LogicalResult matchAndRewrite(calyx::GroupDoneOp groupDoneOp,
                                PatternRewriter &) const override;
};

/// When building groups which contain accesses to multiple sequential
/// components, a group_done op is created for each of these. This pattern
/// and's each of the group_done values into a single group_done.
struct MultipleGroupDonePattern : mlir::OpRewritePattern<calyx::GroupOp> {
  using mlir::OpRewritePattern<calyx::GroupOp>::OpRewritePattern;

  LogicalResult matchAndRewrite(calyx::GroupOp groupOp,
                                PatternRewriter &rewriter) const override;
};

/// Removes calyx::CombGroupOps which are unused. These correspond to
/// combinational groups created during op building that, after conversion,
/// have either been inlined into calyx::GroupOps or are referenced by an
/// if/while with statement.
/// We do not eliminate unused calyx::GroupOps; this should never happen, and is
/// considered an error. In these cases, the program will be invalidated when
/// the Calyx verifiers execute.
struct EliminateUnusedCombGroups : mlir::OpRewritePattern<calyx::CombGroupOp> {
  using mlir::OpRewritePattern<calyx::CombGroupOp>::OpRewritePattern;

  LogicalResult matchAndRewrite(calyx::CombGroupOp combGroupOp,
                                PatternRewriter &rewriter) const override;
};

/// This pass recursively inlines use-def chains of combinational logic (from
/// non-stateful groups) into groups referenced in the control schedule.
class InlineCombGroups
    : public calyx::PartialLoweringPattern<calyx::GroupInterface,
                                           mlir::OpInterfaceRewritePattern> {
public:
  InlineCombGroups(MLIRContext *context, LogicalResult &resRef,
                   PatternApplicationState &patternState,
                   calyx::CalyxLoweringState &pls);

  LogicalResult partiallyLower(calyx::GroupInterface originGroup,
                               PatternRewriter &rewriter) const override;

private:
  void
  recurseInlineCombGroups(PatternRewriter &rewriter,
                          ComponentLoweringStateInterface &state,
                          llvm::SmallSetVector<Operation *, 8> &inlinedGroups,
                          calyx::GroupInterface originGroup,
                          calyx::GroupInterface recGroup, bool doInline) const;

  calyx::CalyxLoweringState &cls;
};

/// This pass rewrites memory accesses that have a width mismatch. Such
/// mismatches are due to index types being assumed 32-bit wide due to the lack
/// of a width inference pass.
class RewriteMemoryAccesses
    : public calyx::PartialLoweringPattern<calyx::AssignOp> {
public:
  RewriteMemoryAccesses(MLIRContext *context, LogicalResult &resRef,
                        PatternApplicationState &patternState,
                        calyx::CalyxLoweringState &cls)
      : PartialLoweringPattern(context, resRef, patternState), cls(cls) {}

  LogicalResult partiallyLower(calyx::AssignOp assignOp,
                               PatternRewriter &rewriter) const override;

private:
  calyx::CalyxLoweringState &cls;
};

/// Builds registers for each block argument in the program.
class BuildBasicBlockRegs : public calyx::FuncOpPartialLoweringPattern {
  using FuncOpPartialLoweringPattern::FuncOpPartialLoweringPattern;

  LogicalResult
  partiallyLowerFuncToComp(mlir::func::FuncOp funcOp,
                           PatternRewriter &rewriter) const override;
};

/// Builds registers for the return statement of the program and constant
/// assignments to the component return value.
class BuildReturnRegs : public calyx::FuncOpPartialLoweringPattern {
  using FuncOpPartialLoweringPattern::FuncOpPartialLoweringPattern;

  LogicalResult
  partiallyLowerFuncToComp(mlir::func::FuncOp funcOp,
                           PatternRewriter &rewriter) const override;
};

/// Builds instance for the calyx.invoke and calyx.group in order to initialize
/// the instance.
class BuildCallInstance : public calyx::FuncOpPartialLoweringPattern {
  using FuncOpPartialLoweringPattern::FuncOpPartialLoweringPattern;

  LogicalResult
  partiallyLowerFuncToComp(mlir::func::FuncOp funcOp,
                           PatternRewriter &rewriter) const override;
  ComponentOp getCallComponent(mlir::func::CallOp callOp) const;
};

} // namespace calyx
} // namespace circt

#include "circt/Dialect/Calyx/CalyxLoweringInterfaces.h.inc"

#endif // CIRCT_DIALECT_CALYX_CALYXLOWERINGUTILS_H<|MERGE_RESOLUTION|>--- conflicted
+++ resolved
@@ -184,9 +184,6 @@
   // Returns body of this loop operation.
   virtual Block *getBodyBlock() = 0;
 
-<<<<<<< HEAD
-  // Returns the condition block.
-=======
   // Returns the location of the loop interface.
   virtual Location getLoc() = 0;
 
@@ -199,7 +196,6 @@
 class LoopInterface : BasicLoopInterface {
 public:
   // Returns the Block in which the condition exists.
->>>>>>> 0e31fd71
   virtual Block *getConditionBlock() = 0;
 
   // Returns the condition as a Value.
@@ -267,8 +263,7 @@
   /// a result of lowering the block in the source program. The list order
   /// follows def-use chains between the schedulables in the block.
   SmallVector<T> getBlockSchedulables(mlir::Block *block) {
-    if (auto it = blockSchedulables.find(block);
-        it != blockSchedulables.end())
+    if (auto it = blockSchedulables.find(block); it != blockSchedulables.end())
       return it->second;
     /// In cases of a block resulting in purely combinational logic, no
     /// schedulables registered themselves with the block.
@@ -289,13 +284,9 @@
 // several lowering patterns.
 template <typename Loop, typename Group>
 class LoopLoweringStateInterface {
-<<<<<<< HEAD
   static_assert(std::is_base_of_v<LoopInterface, Loop>);
   static_assert(std::is_same<GroupOp, Group>() ||
                 std::is_same<StaticGroupOp, Group>());
-=======
-  static_assert(std::is_base_of_v<BasicLoopInterface, Loop>);
->>>>>>> 0e31fd71
 
 public:
   ~LoopLoweringStateInterface() = default;
@@ -467,16 +458,11 @@
   /// the original function maps to.
   unsigned getFuncOpResultMapping(unsigned funcReturnIdx);
 
-<<<<<<< HEAD
-  /// Return the start group for value v.
-  // calyx::StaticGroupOp getStartGroup(Value v);
-=======
   /// The instance is obtained from the name of the callee.
   InstanceOp getInstance(StringRef calleeName);
 
   /// Put the name of the callee and the instance of the call into map.
   void addInstance(StringRef calleeName, InstanceOp instanceOp);
->>>>>>> 0e31fd71
 
   /// Return the group which evaluates the value v. Optionally, caller may
   /// specify the expected type of the group.
