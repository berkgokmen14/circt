//===- SSPOps.td - SSP operation definitions ---------------*- tablegen -*-===//
//
// Part of the LLVM Project, under the Apache License v2.0 with LLVM Exceptions.
// See https://llvm.org/LICENSE.txt for license information.
// SPDX-License-Identifier: Apache-2.0 WITH LLVM-exception
//
//===----------------------------------------------------------------------===//
//
// This file defines the SSP (static scheduling problem) dialect operations.
//
//===----------------------------------------------------------------------===//

include "mlir/IR/OpAsmInterface.td"
include "mlir/IR/RegionKindInterface.td"
include "mlir/IR/SymbolInterfaces.td"

class SSPOp<string mnemonic, list<Trait> traits = []> :
  Op<SSPDialect, mnemonic, traits>;

def InstanceOp : SSPOp<"instance",
    [NoRegionArguments, SingleBlock, NoTerminator,
     IsolatedFromAbove, OpAsmOpInterface, SymbolTable, Symbol]> {
  let summary = "Instance of a static scheduling problem.";
  let description = [{
    This operation represents an instance of a static scheduling problem,
    comprised of an operator library (`OperatorLibraryOp`, a container for
    `OperatorTypeOp`s) and the dependence graph (`DependenceGraphOp`, a
    container for `OperationOp`s). The instance and its components (operations,
    operator types and dependences) can carry properties, i.e. special MLIR
    attributes inheriting from the TableGen classes in `PropertyBase.td`. The
    `ssp` dialect provides attribute definitions (and short-form
    pretty-printing) for CIRCT's built-in scheduling problems.
    
    **Example**
    ```mlir
    ssp.instance @canis14_fig2 of "ModuloProblem" [II<3>] {
      library {
        operator_type @MemPort [latency<1>, limit<1>]
        operator_type @Add [latency<1>]
      }
      graph {
        %0 = operation<@MemPort> @load_A(@store_A [dist<1>]) [t<2>]
        %1 = operation<@MemPort> @load_B() [t<0>]
        %2 = operation<@Add> @add(%0, %1) [t<3>]
        operation<@MemPort> @store_A(%2) [t<4>]
      }
    }
    ```
  }];

  let arguments = (ins OptionalAttr<SymbolNameAttr>:$sym_name, StrAttr:$problemName,
                       OptionalAttr<ArrayAttr>:$properties);
  let regions = (region SizedRegion<1>:$body);
  let assemblyFormat = [{
    ($sym_name^)? `of` $problemName custom<Properties>($properties) $body attr-dict
  }];
  
  let hasVerifier = true;

  let extraClassDeclaration = [{
    // OpAsmOpInterface
    static ::llvm::StringRef getDefaultDialect() { return "ssp"; }

    // SymbolOpInterface
    static bool isOptionalSymbol() { return true; }

    // Convenience
    ::mlir::Block *getBodyBlock() {
      return &getBody().getBlocks().front();
    }

    // Access to container ops
    ::circt::ssp::OperatorLibraryOp getOperatorLibrary();
    ::circt::ssp::DependenceGraphOp getDependenceGraph();
  }];

  let skipDefaultBuilders = true;
  let builders = [
    OpBuilder<(ins "::mlir::StringAttr":$problemName,
                   CArg<"::mlir::ArrayAttr", "::mlir::ArrayAttr()">:$properties), [{
      $_state.addAttribute($_builder.getStringAttr("problemName"), problemName);
      if (properties)
        $_state.addAttribute($_builder.getStringAttr("properties"), properties);
      ::mlir::Region* region = $_state.addRegion();
      region->push_back(new ::mlir::Block());
    }]>
  ];
}

def OperatorLibraryOp : SSPOp<"library",
    [NoRegionArguments, SingleBlock,
     NoTerminator, OpAsmOpInterface, SymbolTable, Symbol]> {
  let summary = "Container for operator types.";
  let description = [{
    The operator library abstracts the characteristics of the target
    architecture/IR (onto which the source graph is scheduled), represented by
<<<<<<< HEAD
    the individual `OperatorTypeOp`s.
    
    This operation may be used outside of an `InstanceOp`. Then, a name symbol
    must be set to allow references to the contained `OperatorTypeOp`s. Operator
    libraries inside an `InstanceOp` must not be named.
=======
    the individual `OperatorTypeOp`s. This operation may be used outside of an
    `InstanceOp`.
>>>>>>> a667a65f
  }];
  
  let arguments = (ins OptionalAttr<SymbolNameAttr>:$sym_name);
  let assemblyFormat = "($sym_name^)? $body attr-dict";
  let regions = (region SizedRegion<1>:$body);
<<<<<<< HEAD

  let hasVerifier = true;
=======
>>>>>>> a667a65f

  let extraClassDeclaration = [{
    // OpAsmOpInterface
    static ::llvm::StringRef getDefaultDialect() { return "ssp"; }

    // SymbolOpInterface
    static bool isOptionalSymbol() { return true; }

    // Convenience
    ::mlir::Block *getBodyBlock() {
      return &getBody().getBlocks().front();
    }
  }];

  let skipDefaultBuilders = true;
  let builders = [
    OpBuilder<(ins ), [{
      ::mlir::Region* region = $_state.addRegion();
      region->push_back(new ::mlir::Block());
    }]>
  ];
}

def DependenceGraphOp : SSPOp<"graph",
    [HasOnlyGraphRegion, NoRegionArguments,
     SingleBlock, NoTerminator, OpAsmOpInterface, SymbolTable,
     HasParent<"InstanceOp">]> {
  let summary = "Container for (scheduling) operations.";
  let description = [{
    The dependence graph is spanned by `OperationOp`s (vertices) and a
    combination of MLIR value uses and symbol references (edges).
  }];

  let assemblyFormat = "$body attr-dict";
  let regions = (region SizedRegion<1>:$body);

  let extraClassDeclaration = [{
    // OpAsmOpInterface
    static ::llvm::StringRef getDefaultDialect() { return "ssp"; }

    // Convenience
    ::mlir::Block *getBodyBlock() {
      return &getBody().getBlocks().front();
    }
  }];

  let skipDefaultBuilders = true;
  let builders = [
    OpBuilder<(ins ), [{
      ::mlir::Region* region = $_state.addRegion();
      region->push_back(new ::mlir::Block());
    }]>
  ];
}

def OperatorTypeOp : SSPOp<"operator_type",
    [Symbol, HasParent<"OperatorLibraryOp">]> {
  let summary = "Element of the target architecture/IR.";
  let description = [{
    This operation represents an operator type, which can be augmented with a
    set of problem-specific properties, and is identified through a unique name.

    **Example**
    ```mlir
    operator_type @MemPort [latency<1>, limit<1>]
    ```
  }];

  let arguments = (ins SymbolNameAttr:$sym_name, OptionalAttr<ArrayAttr>:$properties);
  let assemblyFormat = "$sym_name custom<Properties>($properties) attr-dict";
}

def OperationOp : SSPOp<"operation",
    [Symbol, HasParent<"DependenceGraphOp">,
    DeclareOpInterfaceMethods<SymbolUserOpInterface>]> {
  let summary = "Vertex and incoming edges in the dependence graph.";
  let description = [{
    This MLIR operation represents an operation (in the terminology of CIRCT's
    scheduling infra) in a scheduling problem, or in other words, a vertex in
    the surrounding instance's dependence graph. In addition, it also encodes
    the operation's incoming dependences. In order to faithfully reproduce the
    internal modeling in the scheduling infrastructure, these dependence edges
    are either encoded as MLIR operands (def-use dependences) or symbol
    references (auxiliary dependences). To that end, `OperationOp`s can
    optionally be named, and accept/produce an arbitrary number of
    operands/results. The operation and the incoming dependences can carry
    properties.

    The `linkedOperatorType` property in the root `Problem` class is central to
    the problem models, because it links operations to their properties in the
    target IR. Therefore, the referenced operator type symbol is parsed/printed
    right after the operation keyword in the custom assembly syntax. Flat symbol
    references are resolved by name in the surrounding instance's operator
<<<<<<< HEAD
    library. Nested references can point to arbitrary operator libraries outside
    of the current instance.
=======
    library. Nested references can point to arbitrary operator libraries.
>>>>>>> a667a65f

    **Examples**
    ```mlir
    // unnamed, only def-use dependences
    %2 = operation<@Add>(%0, %1)

    // unnamed, multiple results
    %5:2 = operation<@Div>(%3, %4) // multiple results
    
    // named, mix of def-use and auxiliary dependences
    operation<@MemPort> @store_A(%2, @store_B, @load_A)
    
    // dependence properties
    operation<@Barrier>(%2 [dist<1>], %5#1, @store_A [dist<3>])

<<<<<<< HEAD
    // operator type in standalone library
=======
    // operator type in stand-alone library
>>>>>>> a667a65f
    %7 = operation<@MathLib::@Sqrt>(%6)
    ```
  }];

  let arguments = (ins Variadic<NoneType>:$operands,
                       OptionalAttr<SymbolNameAttr>:$sym_name,
                       OptionalAttr<DependenceArrayAttr>:$dependences,
                       OptionalAttr<ArrayAttr>:$properties);
  let results = (outs Variadic<NoneType>:$results);

  let hasCustomAssemblyFormat = true;
  let hasVerifier = true;

  let extraClassDeclaration = [{
    // SymbolOpInterface
    static bool isOptionalSymbol() { return true; }

    // Find the attribute modeling the `linkedOperatorType` property
    ::circt::ssp::LinkedOperatorTypeAttr getLinkedOperatorTypeAttr();
  }];

  let skipDefaultBuilders = true;
  let builders = [
    OpBuilder<(ins "unsigned":$numResults,
                   "::mlir::ValueRange":$operands,
                   CArg<"::mlir::StringAttr", "::mlir::StringAttr()">:$sym_name,
                   CArg<"::mlir::ArrayAttr", "::mlir::ArrayAttr()">:$dependences,
                   CArg<"::mlir::ArrayAttr", "::mlir::ArrayAttr()">:$properties), [{
      $_state.addTypes(::llvm::SmallVector<::mlir::Type>(numResults, $_builder.getNoneType()));
      $_state.addOperands(operands);
      if (sym_name)
        $_state.addAttribute(::mlir::SymbolTable::getSymbolAttrName(), sym_name);
      if (dependences)
        $_state.addAttribute($_builder.getStringAttr("dependences"), dependences);
      if (properties)
        $_state.addAttribute($_builder.getStringAttr("properties"), properties);
    }]>
  ];
}<|MERGE_RESOLUTION|>--- conflicted
+++ resolved
@@ -94,26 +94,13 @@
   let description = [{
     The operator library abstracts the characteristics of the target
     architecture/IR (onto which the source graph is scheduled), represented by
-<<<<<<< HEAD
-    the individual `OperatorTypeOp`s.
-    
-    This operation may be used outside of an `InstanceOp`. Then, a name symbol
-    must be set to allow references to the contained `OperatorTypeOp`s. Operator
-    libraries inside an `InstanceOp` must not be named.
-=======
     the individual `OperatorTypeOp`s. This operation may be used outside of an
     `InstanceOp`.
->>>>>>> a667a65f
   }];
   
   let arguments = (ins OptionalAttr<SymbolNameAttr>:$sym_name);
   let assemblyFormat = "($sym_name^)? $body attr-dict";
   let regions = (region SizedRegion<1>:$body);
-<<<<<<< HEAD
-
-  let hasVerifier = true;
-=======
->>>>>>> a667a65f
 
   let extraClassDeclaration = [{
     // OpAsmOpInterface
@@ -207,12 +194,7 @@
     target IR. Therefore, the referenced operator type symbol is parsed/printed
     right after the operation keyword in the custom assembly syntax. Flat symbol
     references are resolved by name in the surrounding instance's operator
-<<<<<<< HEAD
-    library. Nested references can point to arbitrary operator libraries outside
-    of the current instance.
-=======
     library. Nested references can point to arbitrary operator libraries.
->>>>>>> a667a65f
 
     **Examples**
     ```mlir
@@ -228,11 +210,7 @@
     // dependence properties
     operation<@Barrier>(%2 [dist<1>], %5#1, @store_A [dist<3>])
 
-<<<<<<< HEAD
-    // operator type in standalone library
-=======
     // operator type in stand-alone library
->>>>>>> a667a65f
     %7 = operation<@MathLib::@Sqrt>(%6)
     ```
   }];
