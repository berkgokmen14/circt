--- conflicted
+++ resolved
@@ -97,10 +97,6 @@
 /// name informed by \p oprIds, and attempt to set its properties from the
 /// given attribute classes. The registered name is returned. The template
 /// instantiation fails if properties are incompatible with \p ProblemT.
-<<<<<<< HEAD
-/// ```
-=======
->>>>>>> a667a65f
 template <typename ProblemT, typename... OperatorTypePropertyTs>
 OperatorType loadOperatorType(ProblemT &prob, OperatorTypeOp oprOp,
                               SmallDenseMap<StringAttr, unsigned> &oprIds) {
@@ -123,17 +119,10 @@
 /// elements may therefore be unitialized objects. The template instantiation
 /// fails if properties are incompatible with \p ProblemT.
 ///
-<<<<<<< HEAD
-/// Operations may link to operator types in standalone libraries outside of the
-/// current instance, but the origin of an operator type will not be preserved
-/// in the problem instance. Such external operator types will be automatically
-/// renamed in the returned instance to prevent conflicts.
-=======
 /// Operations may link to operator types in other libraries, but the origin of
 /// an operator type will not be preserved in the problem instance. As this
 /// could lead to conflicts, operator types will be automatically renamed in the
 /// returned instance.
->>>>>>> a667a65f
 ///
 /// Example: To load an instance of the `circt::scheduling::CyclicProblem` with
 /// all its input and solution properties, call this as follows:
@@ -157,27 +146,12 @@
 
   loadInstanceProperties<ProblemT, InstancePropertyTs...>(
       prob, instOp.getPropertiesAttr());
-<<<<<<< HEAD
-=======
   if (auto instName = instOp.getSymNameAttr())
     prob.setInstanceName(instName);
->>>>>>> a667a65f
 
   // Use IDs to disambiguate operator types with the same name defined in
   // different libraries.
   SmallDenseMap<OperatorType, unsigned> operatorTypeIds;
-<<<<<<< HEAD
-  // Map `OperatorTypeOp`s in standalone libraries to their (possibly uniqued)
-  // name in the problem instance.
-  SmallDenseMap<Operation *, OperatorType> externalOperatorTypes;
-
-  // Register all operator types in the instance's library.
-  instOp.getOperatorLibrary().walk([&](OperatorTypeOp oprOp) {
-    auto opr = loadOperatorType<ProblemT, OperatorTypePropertyTs...>(
-        prob, oprOp, operatorTypeIds);
-    // The library's symbol table ensures that no renaming is required.
-    assert(opr == oprOp.getNameAttr());
-=======
   // Map `OperatorTypeOp`s to their (possibly uniqued) name in the problem
   // instance.
   SmallDenseMap<Operation *, OperatorType> operatorTypes;
@@ -188,7 +162,6 @@
     operatorTypes[oprOp] =
         loadOperatorType<ProblemT, OperatorTypePropertyTs...>(prob, oprOp,
                                                               operatorTypeIds);
->>>>>>> a667a65f
   });
   if (auto libName = libraryOp.getSymNameAttr())
     prob.setLibraryName(libName);
@@ -199,29 +172,6 @@
     prob.insertOperation(opOp);
     loadOperationProperties<ProblemT, OperationPropertyTs...>(
         prob, opOp, opOp.getPropertiesAttr());
-<<<<<<< HEAD
-
-    // If set, ensure that the linked operator type has been loaded.
-    if (auto linkedOpr = opOp.getLinkedOperatorTypeAttr()) {
-      SymbolRefAttr oprRef = linkedOpr.getValue();
-      if (oprRef.isa<FlatSymbolRefAttr>())
-        // FlatSymbolRefs point to the instance's library; these operator types
-        // were already registered.
-        return;
-
-      // Resolve nested reference (was checked by the verifier).
-      auto oprOp = cast<OperatorTypeOp>(
-          SymbolTable::lookupNearestSymbolFrom(instOp, oprRef));
-
-      // Lookup/load and link the operator type.
-      auto &extOpr = externalOperatorTypes[oprOp];
-      if (!extOpr) {
-        extOpr = loadOperatorType<ProblemT, OperatorTypePropertyTs...>(
-            prob, oprOp, operatorTypeIds);
-      }
-      prob.setLinkedOperatorType(opOp, extOpr);
-    }
-=======
     if (auto opName = opOp.getSymNameAttr())
       prob.setOperationName(opOp, opName);
 
@@ -256,7 +206,6 @@
 
     // Update `opOp`'s property (may be a no-op if `opr` wasn't renamed).
     prob.setLinkedOperatorType(opOp, opr);
->>>>>>> a667a65f
   });
 
   // Then walk them again, and load auxiliary dependences as well as any
