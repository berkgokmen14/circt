//===- InitAllPasses.h - CIRCT Global Pass Registration ---------*- C++ -*-===//
//
// Part of the LLVM Project, under the Apache License v2.0 with LLVM Exceptions.
// See https://llvm.org/LICENSE.txt for license information.
// SPDX-License-Identifier: Apache-2.0 WITH LLVM-exception
//
//===----------------------------------------------------------------------===//
//
// This file defines a helper to trigger the registration of all passes to the
// system.
//
//===----------------------------------------------------------------------===//

#ifndef CIRCT_INITALLPASSES_H_
#define CIRCT_INITALLPASSES_H_

#include "circt/Conversion/ExportVerilog.h"
#include "circt/Conversion/Passes.h"
#include "circt/Dialect/Arc/ArcPasses.h"
#include "circt/Dialect/Calyx/CalyxPasses.h"
#include "circt/Dialect/Comb/CombPasses.h"
#include "circt/Dialect/DC/DCPasses.h"
#include "circt/Dialect/ESI/ESIDialect.h"
#include "circt/Dialect/FIRRTL/Passes.h"
#include "circt/Dialect/FSM/FSMPasses.h"
#include "circt/Dialect/HLS/HLSPasses.h"
#include "circt/Dialect/HW/HWPasses.h"
#include "circt/Dialect/Handshake/HandshakePasses.h"
#include "circt/Dialect/Ibis/IbisPasses.h"
#include "circt/Dialect/LLHD/Transforms/Passes.h"
#include "circt/Dialect/MSFT/MSFTPasses.h"
#include "circt/Dialect/OM/OMPasses.h"
#include "circt/Dialect/Pipeline/PipelinePasses.h"
#include "circt/Dialect/SSP/SSPPasses.h"
#include "circt/Dialect/SV/SVPasses.h"
#include "circt/Dialect/Seq/SeqPasses.h"
#include "circt/Dialect/SystemC/SystemCPasses.h"
#include "circt/Transforms/Passes.h"

namespace circt {

inline void registerAllPasses() {
  // Conversion Passes
  registerConversionPasses();

  // Transformation passes
  registerTransformsPasses();

  // Standard Passes
  arc::registerPasses();
  calyx::registerPasses();
  comb::registerPasses();
  dc::registerPasses();
  esi::registerESIPasses();
  firrtl::registerPasses();
  fsm::registerPasses();
  llhd::initLLHDTransformationPasses();
  msft::registerPasses();
  om::registerPasses();
  seq::registerPasses();
  sv::registerPasses();
  handshake::registerPasses();
<<<<<<< HEAD
  hls::registerPasses();
=======
  ibis::registerPasses();
>>>>>>> 0e31fd71
  hw::registerPasses();
  pipeline::registerPasses();
  ssp::registerPasses();
  systemc::registerPasses();
}

} // namespace circt

#endif // CIRCT_INITALLPASSES_H_<|MERGE_RESOLUTION|>--- conflicted
+++ resolved
@@ -60,11 +60,8 @@
   seq::registerPasses();
   sv::registerPasses();
   handshake::registerPasses();
-<<<<<<< HEAD
   hls::registerPasses();
-=======
   ibis::registerPasses();
->>>>>>> 0e31fd71
   hw::registerPasses();
   pipeline::registerPasses();
   ssp::registerPasses();
