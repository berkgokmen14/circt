--- conflicted
+++ resolved
@@ -53,13 +53,13 @@
            "intended to be used for testing."> ];
 }
 
-<<<<<<< HEAD
 def UnrollForLoopSchedule : Pass<"unroll-for-loop-schedule", "::mlir::func::FuncOp"> {
   let summary = "Unroll loops to find pipeline parallelism and iteration parallelism";
   let description = [{Unroll loops to find pipeline parallelism and iteration parallelism}];
   let constructor = "circt::createUnrollForLoopSchedulePass()";
   let dependentDialects = ["mlir::affine::AffineDialect", "mlir::func::FuncDialect"];
-=======
+}
+
 def MapArithToCombPass : InterfacePass<"map-arith-to-comb", "circt::hw::HWModuleLike"> {
   let summary = "Map arith ops to combinational logic";
   let description = [{
@@ -75,7 +75,6 @@
   }];
   let constructor = "circt::createMapArithToCombPass()";
   let dependentDialects = ["circt::hw::HWDialect, mlir::arith::ArithDialect, circt::comb::CombDialect"];
->>>>>>> 6c013204
 }
 
 #endif // CIRCT_TRANSFORMS_PASSES