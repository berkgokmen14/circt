//===-- Passes.td - Transforms pass definition file --------*- tablegen -*-===//
//
// Part of the LLVM Project, under the Apache License v2.0 with LLVM Exceptions.
// See https://llvm.org/LICENSE.txt for license information.
// SPDX-License-Identifier: Apache-2.0 WITH LLVM-exception
//
//===----------------------------------------------------------------------===//
//
// This file contains definitions for passes within the Transforms/ directory.
//
//===----------------------------------------------------------------------===//

#ifndef CIRCT_TRANSFORMS_PASSES
#define CIRCT_TRANSFORMS_PASSES

include "mlir/Pass/PassBase.td"
include "mlir/Rewrite/PassUtil.td"

def FlattenMemRef : Pass<"flatten-memref", "::mlir::ModuleOp"> {
  let summary = "Flatten memrefs";
  let description = [{
    Flattens multidimensional memories and accesses to them into
    single-dimensional memories.}];
  let constructor = "circt::createFlattenMemRefPass()";
  let dependentDialects = ["mlir::memref::MemRefDialect"];
}

def FlattenMemRefCalls : Pass<"flatten-memref-calls", "::mlir::ModuleOp"> {
  let summary = "Flatten memref calls";
  let description = [{
    Flattens calls to functions which have multidimensional memrefs as arguments.
    This is done by casting memref arguments through memref.subview operations.
    Any called functions which had their type signatures changes will be replaced
    by a private function definition with the new signature.
    It is up to users of this pass to define how these rewritten functions are
    to be implemented.}];
  let constructor = "circt::createFlattenMemRefCallsPass()";
  let dependentDialects = ["mlir::memref::MemRefDialect"];
}

def StripDebugInfoWithPred : Pass<"strip-debuginfo-with-pred", "::mlir::ModuleOp"> {
  let summary = "Selectively strip debug info from all operations";

  let description = [{
    This pass extends mlir::StripDebugInfoPass to selectively strip locations with a
    given predicate.
  }];
  let constructor = "circt::createStripDebugInfoWithPredPass({})";
  let options = [
    Option<"dropSuffix", "drop-suffix", "std::string",
           /*default=*/"",
           "Drop file location info with the specified suffix. This option is"
           "intended to be used for testing."> ];
}

def UnrollForLoopSchedule : Pass<"unroll-for-loopschedule", "::mlir::func::FuncOp"> {
  let summary = "Unroll loops to exploit data-level parallelism";
  let description = [{Unroll loops to exploit data-level parallelism}];
  let constructor = "circt::createUnrollForLoopSchedulePass()";
  let dependentDialects = ["mlir::affine::AffineDialect", "mlir::func::FuncDialect"];
}

<<<<<<< HEAD
def HoistInterIterationArg : Pass<"hoist-iter-arg", "::mlir::func::FuncOp"> {
  let summary = "Coalesce nested for loops with the innermost having iter arguments";
  let description = [{Coalesce nested for loops with the innermost having iter arguments}];
  let constructor = "circt::createHoistInterIterationArgPass()";
  let dependentDialects = ["mlir::affine::AffineDialect", "mlir::func::FuncDialect"];
}

def MapArithToCombPass : InterfacePass<"map-arith-to-comb", "circt::hw::HWModuleLike"> {
=======
def PipelineForLoopSchedule : Pass<"pipeline-for-loopschedule", "::mlir::func::FuncOp"> {
  let summary = "Unroll and pipeline loops inner loops";
  let description = [{Unroll and pipeline loops inner loops}];
  let constructor = "circt::createPipelineForLoopSchedulePass()";
  let dependentDialects = ["mlir::affine::AffineDialect", "mlir::func::FuncDialect"];
}

def MapArithToCombPass : Pass<"map-arith-to-comb"> {
>>>>>>> d12b5652
  let summary = "Map arith ops to combinational logic";
  let description = [{
    A pass which does a simple `arith` to `comb` mapping wherever possible.
    This pass will not convert:  
    * floating point operations
    * operations using `vector`-typed values

    This **does not** intend to be the definitive lowering/HLS pass of `arith`
    operations in CIRCT (hence the name "map" instead of e.g. "lower").
    Rather, it provides a simple way (mostly for testing purposes) to map
    `arith` operations.
  }];
  let constructor = "circt::createMapArithToCombPass()";
  let dependentDialects = ["circt::hw::HWDialect, mlir::arith::ArithDialect, circt::comb::CombDialect"];
}

def InsertMergeBlocks : Pass<"insert-merge-blocks", "::mlir::ModuleOp"> {
  let summary = "Insert explicit merge blocks";
  let description = [{
    This pass inserts additional merge blocks for each block with more than
    two successors. A merge block is a block that only contains one operation,
    a terminator, and has two predecessors.
    The order successors are merged together mirrors the order different control
    paths are created. Thus, each block with two successors will have a corresponding
    merge block.

    This pass brings the CFG into a canonical form for further transformations.

    Treats loops and sub-CFGs with irregular control flow like single blocks.
  }];
  let constructor = "circt::createInsertMergeBlocksPass()";
  let dependentDialects = ["mlir::cf::ControlFlowDialect", "mlir::func::FuncDialect"];
}

def MaximizeSSA : Pass<"maximize-ssa", "::mlir::ModuleOp"> {
  let summary = "Convert every function in the module into maximal SSA form";
  let description = [{
    Convert the region within every function into maximal SSA form. This
    ensures that every value used within a block is also defined within the
    block, making dataflow explicit and removing block dominance-based dataflow
    semantics. The pass achieves this by adding block arguments wherever
    necessary to forward values to the block(s) where they are used.
  }];
  let constructor = "circt::createMaximizeSSAPass()";
}

#endif // CIRCT_TRANSFORMS_PASSES<|MERGE_RESOLUTION|>--- conflicted
+++ resolved
@@ -60,7 +60,6 @@
   let dependentDialects = ["mlir::affine::AffineDialect", "mlir::func::FuncDialect"];
 }
 
-<<<<<<< HEAD
 def HoistInterIterationArg : Pass<"hoist-iter-arg", "::mlir::func::FuncOp"> {
   let summary = "Coalesce nested for loops with the innermost having iter arguments";
   let description = [{Coalesce nested for loops with the innermost having iter arguments}];
@@ -68,8 +67,6 @@
   let dependentDialects = ["mlir::affine::AffineDialect", "mlir::func::FuncDialect"];
 }
 
-def MapArithToCombPass : InterfacePass<"map-arith-to-comb", "circt::hw::HWModuleLike"> {
-=======
 def PipelineForLoopSchedule : Pass<"pipeline-for-loopschedule", "::mlir::func::FuncOp"> {
   let summary = "Unroll and pipeline loops inner loops";
   let description = [{Unroll and pipeline loops inner loops}];
@@ -78,7 +75,6 @@
 }
 
 def MapArithToCombPass : Pass<"map-arith-to-comb"> {
->>>>>>> d12b5652
   let summary = "Map arith ops to combinational logic";
   let description = [{
     A pass which does a simple `arith` to `comb` mapping wherever possible.
