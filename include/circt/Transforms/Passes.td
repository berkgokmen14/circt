--- conflicted
+++ resolved
@@ -53,25 +53,13 @@
            "intended to be used for testing."> ];
 }
 
-<<<<<<< HEAD
 def UnrollForLoopSchedule : Pass<"unroll-for-loop-schedule", "::mlir::func::FuncOp"> {
   let summary = "Unroll loops to find pipeline parallelism and iteration parallelism";
   let description = [{Unroll loops to find pipeline parallelism and iteration parallelism}];
   let constructor = "circt::createUnrollForLoopSchedulePass()";
   let dependentDialects = ["mlir::affine::AffineDialect", "mlir::func::FuncDialect"];
 }
-
-def HoistInterIterationArg : Pass<"hoist-iter-arg", "::mlir::func::FuncOp"> {
-  let summary = "Coalesce nested for loops with the innermost having iter arguments";
-  let description = [{Coalesce nested for loops with the innermost having iter arguments}];
-  let constructor = "circt::createHoistInterIterationArgPass()";
-  let dependentDialects = ["mlir::affine::AffineDialect", "mlir::func::FuncDialect"];
-}
-
-def MapArithToCombPass : InterfacePass<"map-arith-to-comb", "circt::hw::HWModuleLike"> {
-=======
 def MapArithToCombPass : Pass<"map-arith-to-comb"> {
->>>>>>> 2caafc76
   let summary = "Map arith ops to combinational logic";
   let description = [{
     A pass which does a simple `arith` to `comb` mapping wherever possible.
