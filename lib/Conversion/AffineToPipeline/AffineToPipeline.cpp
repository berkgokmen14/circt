--- conflicted
+++ resolved
@@ -35,12 +35,9 @@
 #include "llvm/ADT/TypeSwitch.h"
 #include "llvm/Support/Debug.h"
 #include <cassert>
-<<<<<<< HEAD
+#include <limits>
 #include <string>
 #include <utility>
-=======
-#include <limits>
->>>>>>> 17f758c7
 
 #define DEBUG_TYPE "affine-to-pipeline"
 
@@ -63,19 +60,10 @@
   ModuloProblem getModuloProblem(CyclicProblem &prob);
   LogicalResult
   lowerAffineStructures(MemoryDependenceAnalysis &dependenceAnalysis);
-<<<<<<< HEAD
   LogicalResult unrollSubLoops(AffineForOp &forOp);
   LogicalResult populateOperatorTypes(AffineForOp &forOp, ModuloProblem &problem);
   LogicalResult solveSchedulingProblem(AffineForOp &forOp, ModuloProblem &problem);
   LogicalResult createPipelinePipeline(AffineForOp &forOp, ModuloProblem &problem);
-=======
-  LogicalResult populateOperatorTypes(SmallVectorImpl<AffineForOp> &loopNest,
-                                      ModuloProblem &problem);
-  LogicalResult solveSchedulingProblem(SmallVectorImpl<AffineForOp> &loopNest,
-                                       ModuloProblem &problem);
-  LogicalResult createPipelinePipeline(SmallVectorImpl<AffineForOp> &loopNest,
-                                       ModuloProblem &problem);
->>>>>>> 17f758c7
 
   CyclicSchedulingAnalysis *schedulingAnalysis;
   unsigned resII = 1;
@@ -83,145 +71,6 @@
 };
 
 } // namespace
-
-ModuloProblem AffineToPipeline::getModuloProblem(CyclicProblem &prob) {
-  auto modProb = ModuloProblem::get(prob.getContainingOp());
-  for (auto *op : prob.getOperations()) {
-    auto opr = prob.getLinkedOperatorType(op);
-    if (opr.has_value()) {
-      modProb.setLinkedOperatorType(op, opr.value());
-      auto latency = prob.getLatency(opr.value());
-      if (latency.has_value())
-        modProb.setLatency(opr.value(), latency.value());
-    }
-    modProb.insertOperation(op);
-  }
-
-  for (auto *op : prob.getOperations()) {
-    for (auto dep : prob.getDependences(op)) {
-      if (dep.isAuxiliary())
-        assert(modProb.insertDependence(dep).succeeded());
-      auto distance = prob.getDistance(dep);
-      if (distance.has_value())
-        modProb.setDistance(dep, distance.value());
-    }
-  }
-
-  return modProb;
-}
-
-void AffineToPipeline::runOnOperation() {
-
-
-  // Collect loops to pipeline and work on them.
-  SmallVector<AffineForOp> loops;
-
-  auto hasPipelinedParent = [](Operation *op) {
-    Operation *currentOp = op;
-
-    while (!isa<ModuleOp>(currentOp->getParentOp())) {
-      if (currentOp->getParentOp()->hasAttr("hls.pipeline"))
-        return true;
-      currentOp = currentOp->getParentOp();
-    }
-
-    return false;
-  };
-  
-  getOperation()->walk<WalkOrder::PreOrder>([&](Operation *op) {
-    if (!isa<AffineForOp>(op) || !op->hasAttr("hls.pipeline"))
-      return;
-
-    if (hasPipelinedParent(op))
-      return;
-
-    loops.push_back(cast<AffineForOp>(op));
-  });
-
-  // Unroll loops within this loop to make pipelining possible
-  for (auto loop : llvm::make_early_inc_range(loops)) {
-    if (failed(unrollSubLoops(loop)))
-      return signalPassFailure();
-  }
-
-  // Get dependence analysis for the whole function.
-  auto dependenceAnalysis = getAnalysis<MemoryDependenceAnalysis>();
-
-  // After dependence analysis, materialize affine structures.
-  if (failed(lowerAffineStructures(dependenceAnalysis)))
-    return signalPassFailure();
-
-
-
-  // Get scheduling analysis for the whole function.
-  schedulingAnalysis = &getAnalysis<CyclicSchedulingAnalysis>();
-
-<<<<<<< HEAD
-  for (auto loop : llvm::make_early_inc_range(loops)) {
-    // Populate the target operator types.
-    ModuloProblem moduloProblem =
-        ModuloProblem::get(schedulingAnalysis->getProblem(loop));
-
-    // Insert memory dependences into the problem.
-    loop.getBody()->walk([&](Operation *op) {
-
-      ArrayRef<MemoryDependence> dependences = dependenceAnalysis.getDependences(op);
-      if (dependences.empty())
-        return;
-
-      llvm::errs() << "To: ";
-      op->dump();
-
-      for (MemoryDependence memoryDep : dependences) {
-        // Don't insert a dependence into the problem if there is no dependence.
-        if (!hasDependence(memoryDep.dependenceType))
-          continue;
-
-        memoryDep.source->dump();
-        
-        // Insert a dependence into the problem.
-        Problem::Dependence dep(memoryDep.source, op);
-        auto depInserted = moduloProblem.insertDependence(dep);
-        assert(succeeded(depInserted));
-        (void)depInserted;
-
-        // Use the lower bound of the innermost loop for this dependence. This
-        // assumes outer loops execute sequentially, i.e. one iteration of the
-        // inner loop completes before the next iteration is initiated. With
-        // proper analysis and lowerings, this can be relaxed.
-        unsigned distance = memoryDep.dependenceComponents.back().lb.value();
-        if (distance > 0)
-          moduloProblem.setDistance(dep, distance);
-      }
-    });
-
-    if (failed(populateOperatorTypes(loop, moduloProblem)))
-      return signalPassFailure();
-
-    // Solve the scheduling problem computed by the analysis.
-    if (failed(solveSchedulingProblem(loop, moduloProblem)))
-      return signalPassFailure();
-
-    // Convert the IR.
-    if (failed(createPipelinePipeline(loop, moduloProblem)))
-=======
-    ModuloProblem moduloProblem =
-        getModuloProblem(schedulingAnalysis->getProblem(nestedLoops.back()));
-
-    // Populate the target operator types.
-    if (failed(populateOperatorTypes(nestedLoops, moduloProblem)))
-      return signalPassFailure();
-
-    // Solve the scheduling problem computed by the analysis.
-    if (failed(solveSchedulingProblem(nestedLoops, moduloProblem)))
-      return signalPassFailure();
-
-    // Convert the IR.
-    if (failed(createPipelinePipeline(nestedLoops, moduloProblem)))
->>>>>>> 17f758c7
-      return signalPassFailure();
-  }
-}
 
 /// Apply the affine map from an 'affine.load' operation to its operands, and
 /// feed the results to a newly created 'memref.load' operation (which replaces
@@ -378,21 +227,136 @@
   return success();
 }
 
+ModuloProblem AffineToPipeline::getModuloProblem(CyclicProblem &prob) {
+  auto modProb = ModuloProblem::get(prob.getContainingOp());
+  for (auto *op : prob.getOperations()) {
+    auto opr = prob.getLinkedOperatorType(op);
+    if (opr.has_value()) {
+      modProb.setLinkedOperatorType(op, opr.value());
+      auto latency = prob.getLatency(opr.value());
+      if (latency.has_value())
+        modProb.setLatency(opr.value(), latency.value());
+    }
+    modProb.insertOperation(op);
+  }
+
+  for (auto *op : prob.getOperations()) {
+    for (auto dep : prob.getDependences(op)) {
+      if (dep.isAuxiliary())
+        assert(modProb.insertDependence(dep).succeeded());
+      auto distance = prob.getDistance(dep);
+      if (distance.has_value())
+        modProb.setDistance(dep, distance.value());
+    }
+  }
+
+  return modProb;
+}
+
+
+void AffineToPipeline::runOnOperation() {
+
+  // Collect loops to pipeline and work on them.
+  SmallVector<AffineForOp> loops;
+
+  auto hasPipelinedParent = [](Operation *op) {
+    Operation *currentOp = op;
+
+    while (!isa<ModuleOp>(currentOp->getParentOp())) {
+      if (currentOp->getParentOp()->hasAttr("hls.pipeline"))
+        return true;
+      currentOp = currentOp->getParentOp();
+    }
+
+    return false;
+  };
+  
+  getOperation()->walk<WalkOrder::PreOrder>([&](Operation *op) {
+    if (!isa<AffineForOp>(op) || !op->hasAttr("hls.pipeline"))
+      return;
+
+    if (hasPipelinedParent(op))
+      return;
+
+    loops.push_back(cast<AffineForOp>(op));
+  });
+
+  // Unroll loops within this loop to make pipelining possible
+  for (auto loop : llvm::make_early_inc_range(loops)) {
+    if (failed(unrollSubLoops(loop)))
+      return signalPassFailure();
+  }
+
+  // Get dependence analysis for the whole function.
+  auto dependenceAnalysis = getAnalysis<MemoryDependenceAnalysis>();
+
+  // After dependence analysis, materialize affine structures.
+  if (failed(lowerAffineStructures(dependenceAnalysis)))
+    return signalPassFailure();
+
+
+
+  // Get scheduling analysis for the whole function.
+  schedulingAnalysis = &getAnalysis<CyclicSchedulingAnalysis>();
+
+  for (auto loop : llvm::make_early_inc_range(loops)) {
+    // Populate the target operator types.
+    ModuloProblem moduloProblem =
+      getModuloProblem(schedulingAnalysis->getProblem(loop));
+
+    // Insert memory dependences into the problem.
+    loop.getBody()->walk([&](Operation *op) {
+
+      ArrayRef<MemoryDependence> dependences = dependenceAnalysis.getDependences(op);
+      if (dependences.empty())
+        return;
+
+      for (MemoryDependence memoryDep : dependences) {
+        // Don't insert a dependence into the problem if there is no dependence.
+        if (!hasDependence(memoryDep.dependenceType))
+          continue;
+
+        memoryDep.source->dump();
+        
+        // Insert a dependence into the problem.
+        Problem::Dependence dep(memoryDep.source, op);
+        auto depInserted = moduloProblem.insertDependence(dep);
+        assert(succeeded(depInserted));
+        (void)depInserted;
+
+        // Use the lower bound of the innermost loop for this dependence. This
+        // assumes outer loops execute sequentially, i.e. one iteration of the
+        // inner loop completes before the next iteration is initiated. With
+        // proper analysis and lowerings, this can be relaxed.
+        unsigned distance = memoryDep.dependenceComponents.back().lb.value();
+        if (distance > 0)
+          moduloProblem.setDistance(dep, distance);
+      }
+    });
+
+    if (failed(populateOperatorTypes(loop, moduloProblem)))
+      return signalPassFailure();
+
+    // Solve the scheduling problem computed by the analysis.
+    if (failed(solveSchedulingProblem(loop, moduloProblem)))
+      return signalPassFailure();
+
+    // Convert the IR.
+    if (failed(createPipelinePipeline(loop, moduloProblem)))
+      return signalPassFailure();
+  }
+}
+
 /// Populate the schedling problem operator types for the dialect we are
 /// targetting. Right now, we assume Calyx, which has a standard library with
 /// well-defined operator latencies. Ultimately, we should move this to a
 /// dialect interface in the Scheduling dialect.
 LogicalResult
-<<<<<<< HEAD
-AffineToPipeline::populateOperatorTypes(AffineForOp &forOp,
-                                        ModuloProblem &problem) {
-=======
-AffineToPipeline::populateOperatorTypes(SmallVectorImpl<AffineForOp> &loopNest,
+AffineToPipeline::populateOperatorTypes(AffineForOp &loop,
                                         ModuloProblem &problem) {
   // Scheduling analyis only considers the innermost loop nest for now.
-  auto forOp = loopNest.back();
-
->>>>>>> 17f758c7
+  auto forOp = loop;
+
   // Load the Calyx operator library into the problem. This is a very minimal
   // set of arithmetic and memory operators for now. This should ultimately be
   // pulled out into some sort of dialect interface.
@@ -403,12 +367,11 @@
   Problem::OperatorType mcOpr = problem.getOrInsertOperatorType("multicycle");
   problem.setLatency(mcOpr, 3);
 
-  SmallDenseMap<TypedValue<MemRefType> *, std::pair<unsigned, unsigned>> memOps;
   Operation *unsupported;
   WalkResult result = forOp.getBody()->walk([&](Operation *op) {
     return TypeSwitch<Operation *, WalkResult>(op)
-        .Case<IfOp, AffineYieldOp, arith::ConstantOp, IndexCastOp,
-              memref::AllocaOp, YieldOp>([&](Operation *combOp) {
+        .Case<AddIOp, IfOp, AffineYieldOp, arith::ConstantOp, CmpIOp,
+              IndexCastOp, memref::AllocaOp, YieldOp>([&](Operation *combOp) {
           // Some known combinational ops.
           problem.setLinkedOperatorType(combOp, combOpr);
           return WalkResult::advance();
@@ -427,11 +390,6 @@
               isa<AffineStoreOp>(*memOp)
                   ? cast<AffineStoreOp>(*memOp).getMemRef()
                   : cast<memref::StoreOp>(*memOp).getMemRef();
-<<<<<<< HEAD
-          memOps[&memRef] =
-              std::pair(memOps[&memRef].first, memOps[&memRef].second + 1);
-=======
->>>>>>> 17f758c7
           Problem::OperatorType memOpr = problem.getOrInsertOperatorType(
               "mem_" + std::to_string(hash_value(memRef)));
           problem.setLatency(memOpr, 1);
@@ -447,11 +405,6 @@
               isa<AffineLoadOp>(*memOp)
                   ? cast<AffineLoadOp>(*memOp).getMemRef()
                   : cast<memref::LoadOp>(*memOp).getMemRef();
-<<<<<<< HEAD
-          memOps[&memRef] =
-              std::pair(memOps[&memRef].first + 1, memOps[&memRef].second);
-=======
->>>>>>> 17f758c7
           Problem::OperatorType memOpr = problem.getOrInsertOperatorType(
               "mem_" + std::to_string(hash_value(memRef)));
           problem.setLatency(memOpr, 1);
@@ -470,20 +423,6 @@
         });
   });
 
-  // for (auto mem : memOps) {
-  //   unsigned max = std::max(mem.second.first, mem.second.second);
-  //   if (max > this->resII) {
-  //     this->resII = max;
-  //     if (mem.second.first) {
-  //       this->limitingOpr = problem.getOrInsertOperatorType(
-  //           "ld_" + std::to_string(hash_value(*mem.first)));
-  //     } else {
-  //       this->limitingOpr = problem.getOrInsertOperatorType(
-  //           "st_" + std::to_string(hash_value(*mem.first)));
-  //     }
-  //   }
-  // }
-
   if (result.wasInterrupted())
     return forOp.emitError("unsupported operation ") << *unsupported;
 
@@ -492,16 +431,11 @@
 
 /// Solve the pre-computed scheduling problem.
 LogicalResult
-<<<<<<< HEAD
-AffineToPipeline::solveSchedulingProblem(AffineForOp &forOp,
-                                         ModuloProblem &problem) {
-=======
-AffineToPipeline::solveSchedulingProblem(SmallVectorImpl<AffineForOp> &loopNest,
+AffineToPipeline::solveSchedulingProblem(AffineForOp &loop,
                                          ModuloProblem &problem) {
   // Scheduling analyis only considers the innermost loop nest for now.
-  auto forOp = loopNest.back();
-
->>>>>>> 17f758c7
+  auto forOp = loop;
+
   // Optionally debug problem inputs.
   LLVM_DEBUG(forOp.getBody()->walk<WalkOrder::PreOrder>([&](Operation *op) {
     llvm::dbgs() << "Scheduling inputs for " << *op;
@@ -520,15 +454,12 @@
     return failure();
 
   auto *anchor = forOp.getBody()->getTerminator();
-
   if (failed(scheduleSimplex(problem, anchor)))
     return failure();
 
   // Verify the solution.
   if (failed(problem.verify()))
     return failure();
-
-  llvm::errs() << "II = " << problem.getInitiationInterval().value() << "\n";
 
   // Optionally debug problem outputs.
   LLVM_DEBUG({
@@ -546,38 +477,31 @@
 
 /// Create the pipeline op for a loop nest.
 LogicalResult
-<<<<<<< HEAD
-AffineToPipeline::createPipelinePipeline(AffineForOp &forOp,
-                                         ModuloProblem &problem) {
-  ImplicitLocOpBuilder builder(forOp->getLoc(), forOp);
-=======
-AffineToPipeline::createPipelinePipeline(SmallVectorImpl<AffineForOp> &loopNest,
+AffineToPipeline::createPipelinePipeline(AffineForOp &loop,
                                          ModuloProblem &problem) {
   // Scheduling analyis only considers the innermost loop nest for now.
-  auto forOp = loopNest.back();
-
-  auto outerLoop = loopNest.front();
-  auto innerLoop = loopNest.back();
-  ImplicitLocOpBuilder builder(outerLoop.getLoc(), outerLoop);
->>>>>>> 17f758c7
+  auto forOp = loop;
+
+  auto innerLoop = loop;
+  ImplicitLocOpBuilder builder(loop.getLoc(), loop);
 
   // Create Values for the loop's lower and upper bounds.
-  Value lowerBound = lowerAffineLowerBound(forOp, builder);
-  Value upperBound = lowerAffineUpperBound(forOp, builder);
-  int64_t stepValue = forOp.getStep();
+  Value lowerBound = lowerAffineLowerBound(innerLoop, builder);
+  Value upperBound = lowerAffineUpperBound(innerLoop, builder);
+  int64_t stepValue = innerLoop.getStep();
   auto step = builder.create<arith::ConstantOp>(
       IntegerAttr::get(builder.getIndexType(), stepValue));
 
   // Create the pipeline op, with the same result types as the inner loop. An
   // iter arg is created for the induction variable.
-  TypeRange resultTypes = forOp.getResultTypes();
+  TypeRange resultTypes = innerLoop.getResultTypes();
 
   auto ii = builder.getI64IntegerAttr(problem.getInitiationInterval().value());
 
   SmallVector<Value> iterArgs;
   iterArgs.push_back(lowerBound);
-  iterArgs.append(forOp.getIterOperands().begin(),
-                  forOp.getIterOperands().end());
+  iterArgs.append(innerLoop.getIterOperands().begin(),
+                  innerLoop.getIterOperands().end());
 
   // If possible, attach a constant trip count attribute. This could be
   // generalized to support non-constant trip counts by supporting an AffineMap.
@@ -609,13 +533,9 @@
   // Maintain mappings of values in the loop body and results of stages,
   // initially populated with the iter args.
   IRMapping valueMap;
-<<<<<<< HEAD
-  for (size_t i = 0; i < forOp.getBody()->getNumArguments(); ++i)
-=======
   // Nested loops are not supported yet.
   assert(iterArgs.size() == forOp.getBody()->getNumArguments());
   for (size_t i = 0; i < iterArgs.size(); ++i)
->>>>>>> 17f758c7
     valueMap.map(forOp.getBody()->getArgument(i),
                  pipeline.getStagesBlock().getArgument(i));
 
@@ -629,14 +549,7 @@
     startTimes.push_back(group.first);
   llvm::sort(startTimes);
 
-  
   DominanceInfo dom(getOperation());
-<<<<<<< HEAD
-  SmallVector<DenseSet<Value>> registerValues;
-  SmallVector<SmallVector<mlir::Type>> registerTypes;
-  SmallVector<IRMapping> valueMaps;
-  DenseMap<Operation *, std::pair<unsigned, unsigned>> pipeTimes;
-=======
 
   // Keys for translating values in each stage
   SmallVector<SmallVector<Value>> registerValues;
@@ -648,7 +561,6 @@
   // For storing the range of stages an operation's results need to be valid for
   DenseMap<Operation *, std::pair<unsigned, unsigned>> pipeTimes;
 
->>>>>>> 17f758c7
   for (auto startTime : startTimes) {
     auto group = startGroups[startTime];
 
@@ -658,18 +570,6 @@
       return isa<AffineYieldOp>(op) && op->getParentOp() == forOp;
     };
 
-<<<<<<< HEAD
-    for (auto *op : group) {
-      if (op->getUsers().empty())
-        continue;
-      unsigned pipeStartTime = -1;
-      unsigned pipeEndTime = 0;
-      for (auto *user : op->getUsers()) {
-        if (*problem.getStartTime(user) > startTime || isLoopTerminator(user)) {
-          pipeEndTime = std::max(pipeEndTime, *problem.getStartTime(user));
-          pipeStartTime = std::min(pipeStartTime, *problem.getStartTime(user));
-        }
-=======
     // Initialize set of registers up until this point in time
     for (unsigned i = registerValues.size(); i <= startTime; ++i)
       registerValues.emplace_back(SmallVector<Value>());
@@ -707,51 +607,10 @@
       for (unsigned i = firstUse; i < pipeEndTime; ++i) {
         for (auto result : op->getResults())
           registerValues[i].push_back(result);
->>>>>>> 17f758c7
-      }
-      // Skip iter if the users are in the same stage
-      if (pipeStartTime > pipeEndTime)
-        continue;
-
-      pipeTimes[op] = std::pair(pipeStartTime, pipeEndTime);
-
-      // Add register stages for each time slice
-      for (unsigned i = registerValues.size(); i <= pipeEndTime; ++i)
-        registerValues.push_back(DenseSet<Value>());
-
-      for (auto result : op->getResults())
-        registerValues.data()[startTime].insert(result);
-
-      // Handling multi-cycle ops here
-      for (unsigned i = std::max(startTime + 1, pipeStartTime); i < pipeEndTime;
-           i++) {
-        for (auto result : op->getResults())
-          registerValues.data()[i].insert(result);
       }
     }
   }
 
-<<<<<<< HEAD
-  for (auto iterArg : forOp.getLoopBody().getArguments()) {
-    unsigned iterArgPipeLen = 0;
-    for (auto *user : iterArg.getUsers())
-      iterArgPipeLen = std::max(iterArgPipeLen, *problem.getStartTime(user));
-
-    for (unsigned i = 0; i < iterArgPipeLen; i++)
-      registerValues.data()[i].insert(iterArg);
-  }
-
-  // Now make register Types and valueMaps
-  for (unsigned i = 0; i < registerValues.size(); i++) {
-    SmallVector<mlir::Type> types;
-    for (auto val : registerValues.data()[i]) {
-      types.push_back(val.getType());
-    }
-    registerTypes.push_back(types);
-    valueMaps.push_back(IRMapping(valueMap));
-  }
-
-=======
   // Now make register Types and stageValueMaps
   for (unsigned i = 0; i < registerValues.size(); ++i) {
     SmallVector<mlir::Type> types;
@@ -765,17 +624,12 @@
   // One more map is needed for the pipeline stages terminator
   stageValueMaps.push_back(valueMap);
 
->>>>>>> 17f758c7
   // Create stages along with maps
   for (auto startTime : startTimes) {
     auto group = startGroups[startTime];
     llvm::sort(group,
                [&](Operation *a, Operation *b) { return dom.dominates(a, b); });
-<<<<<<< HEAD
-    auto stageTypes = registerTypes.data()[startTime];
-=======
     auto stageTypes = registerTypes[startTime];
->>>>>>> 17f758c7
     // Add the induction variable increment in the first stage.
     if (startTime == 0)
       stageTypes.push_back(lowerBound.getType());
@@ -791,24 +645,6 @@
     builder.setInsertionPointToStart(&stageBlock);
 
     for (auto *op : group) {
-<<<<<<< HEAD
-      auto *newOp = builder.clone(*op, valueMaps.data()[startTime]);
-
-      for (auto result : op->getResults())
-        valueMaps.data()[startTime].map(
-            result, newOp->getResult(result.getResultNumber()));
-    }
-
-    SmallVector<Value> stageOperands;
-    unsigned resIndex = 0;
-    for (auto res : registerValues.data()[startTime]) {
-      stageOperands.push_back(valueMaps.data()[startTime].lookup(res));
-      unsigned destTime =
-          std::max(startTime + 1, pipeTimes[res.getDefiningOp()].first);
-      valueMap.map(res, stage.getResult(resIndex));
-      valueMaps.data()[destTime].map(res, stage.getResult(resIndex++));
-    }
-=======
       auto *newOp = builder.clone(*op, stageValueMaps[startTime]);
 
       // All further uses in this stage should used the cloned-version of values
@@ -836,7 +672,6 @@
       stageValueMaps[destTime].map(res, stage.getResult(resIndex++));
     }
     // Add these mapped values to pipeline.register
->>>>>>> 17f758c7
     stageTerminator->insertOperands(stageTerminator->getNumOperands(),
                                     stageOperands);
 
@@ -857,7 +692,6 @@
   // mapped values that were originally yielded.
   SmallVector<Value> termIterArgs;
   SmallVector<Value> termResults;
-  
   termIterArgs.push_back(
       stagesBlock.front().getResult(stagesBlock.front().getNumResults() - 1));
 
@@ -877,7 +711,7 @@
     forOp.getResult(i).replaceAllUsesWith(pipeline.getResult(i));
 
   // Remove the loop nest from the IR.
-  forOp.walk([](Operation *op) {
+  loop.walk([](Operation *op) {
     op->dropAllUses();
     op->dropAllDefinedValueUses();
     op->dropAllReferences();
