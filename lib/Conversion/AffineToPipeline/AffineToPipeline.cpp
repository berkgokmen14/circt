//===- AffineToStaticlogic.cpp --------------------------------------------===//
//
// Part of the LLVM Project, under the Apache License v2.0 with LLVM Exceptions.
// See https://llvm.org/LICENSE.txt for license information.
// SPDX-License-Identifier: Apache-2.0 WITH LLVM-exception
//
//===----------------------------------------------------------------------===//

#include "circt/Conversion/AffineToPipeline.h"
#include "../PassDetail.h"
#include "circt/Analysis/DependenceAnalysis.h"
#include "circt/Analysis/SchedulingAnalysis.h"
#include "circt/Dialect/Pipeline/Pipeline.h"
#include "circt/Scheduling/Algorithms.h"
#include "circt/Scheduling/Problems.h"
#include "mlir/Conversion/AffineToStandard/AffineToStandard.h"
#include "mlir/Dialect/Affine/Analysis/AffineAnalysis.h"
#include "mlir/Dialect/Affine/Analysis/LoopAnalysis.h"
#include "mlir/Dialect/Affine/IR/AffineMemoryOpInterfaces.h"
#include "mlir/Dialect/Affine/IR/AffineOps.h"
#include "mlir/Dialect/Affine/LoopUtils.h"
#include "mlir/Dialect/Affine/Utils.h"
#include "mlir/Dialect/Arith/IR/Arith.h"
#include "mlir/Dialect/ControlFlow/IR/ControlFlow.h"
#include "mlir/Dialect/Func/IR/FuncOps.h"
#include "mlir/Dialect/MemRef/IR/MemRef.h"
#include "mlir/Dialect/SCF/IR/SCF.h"
#include "mlir/IR/BlockAndValueMapping.h"
#include "mlir/IR/BuiltinDialect.h"
#include "mlir/IR/Dominance.h"
#include "mlir/IR/ImplicitLocOpBuilder.h"
#include "mlir/Transforms/DialectConversion.h"
#include "mlir/Transforms/LoopInvariantCodeMotionUtils.h"
#include "llvm/ADT/STLExtras.h"
#include "llvm/ADT/TypeSwitch.h"
#include "llvm/Support/Debug.h"
<<<<<<< HEAD
#include <string>
#include <utility>
=======
#include <cassert>
>>>>>>> f569b1bb

#define DEBUG_TYPE "affine-to-pipeline"

using namespace mlir;
using namespace mlir::arith;
using namespace mlir::memref;
using namespace mlir::scf;
using namespace mlir::func;
using namespace circt;
using namespace circt::analysis;
using namespace circt::scheduling;
using namespace circt::pipeline;

namespace {

struct AffineToPipeline : public AffineToPipelineBase<AffineToPipeline> {
  void runOnOperation() override;

private:
  LogicalResult
  lowerAffineStructures(MemoryDependenceAnalysis &dependenceAnalysis);
<<<<<<< HEAD
  LogicalResult unrollSubLoops(AffineForOp &forOp);
  LogicalResult populateOperatorTypes(AffineForOp &forOp, ModuloProblem &problem);
  LogicalResult solveSchedulingProblem(AffineForOp &forOp, ModuloProblem &problem);
  LogicalResult createPipelinePipeline(AffineForOp &forOp, ModuloProblem &problem);
=======
  LogicalResult populateOperatorTypes(SmallVectorImpl<AffineForOp> &loopNest,
                                      ModuloProblem &problem);
  LogicalResult solveSchedulingProblem(SmallVectorImpl<AffineForOp> &loopNest,
                                       ModuloProblem &problem);
  LogicalResult createPipelinePipeline(SmallVectorImpl<AffineForOp> &loopNest,
                                       ModuloProblem &problem);
>>>>>>> f569b1bb

  CyclicSchedulingAnalysis *schedulingAnalysis;
  unsigned resII = 1;
  Optional<Problem::OperatorType> limitingOpr;
};

} // namespace

void AffineToPipeline::runOnOperation() {
  // Get dependence analysis for the whole function.
  auto dependenceAnalysis = getAnalysis<MemoryDependenceAnalysis>();


  // Collect loops to pipeline and work on them.
  SmallVector<AffineForOp> loops;

  auto hasPipelinedParent = [](Operation *op) {
    Operation *currentOp = op;

    while (!isa<ModuleOp>(currentOp->getParentOp())) {
      if (currentOp->getParentOp()->hasAttr("hls.pipeline"))
        return true;
      currentOp = currentOp->getParentOp();
    }

    return false;
  };
  
  getOperation()->walk<WalkOrder::PreOrder>([&](Operation *op) {
    if (!isa<AffineForOp>(op) || !op->hasAttr("hls.pipeline"))
      return;

    if (hasPipelinedParent(op))
      return;

    loops.push_back(cast<AffineForOp>(op));
  });

  // Unroll loops within this loop to make pipelining possible
  for (auto loop : llvm::make_early_inc_range(loops)) {
    if (failed(unrollSubLoops(loop)))
      return signalPassFailure();
  }

  // After dependence analysis, materialize affine structures.
  if (failed(lowerAffineStructures(dependenceAnalysis)))
    return signalPassFailure();

  // getOperation()->dump();


  // Get scheduling analysis for the whole function.
  schedulingAnalysis = &getAnalysis<CyclicSchedulingAnalysis>();

<<<<<<< HEAD
  for (auto loop : llvm::make_early_inc_range(loops)) {
    // Populate the target operator types.
    ModuloProblem moduloProblem =
        ModuloProblem::get(schedulingAnalysis->getProblem(loop));

    // Insert memory dependences into the problem.
    loop.getBody()->walk([&](Operation *op) {

      ArrayRef<MemoryDependence> dependences = dependenceAnalysis.getDependences(op);
      if (dependences.empty())
        return;

      for (MemoryDependence memoryDep : dependences) {
        // Don't insert a dependence into the problem if there is no dependence.
        if (!hasDependence(memoryDep.dependenceType))
          continue;
        
        memoryDep.source->dump();
        // Insert a dependence into the problem.
        Problem::Dependence dep(memoryDep.source, op);
        auto depInserted = moduloProblem.insertDependence(dep);
        assert(succeeded(depInserted));
        (void)depInserted;

        // Use the lower bound of the innermost loop for this dependence. This
        // assumes outer loops execute sequentially, i.e. one iteration of the
        // inner loop completes before the next iteration is initiated. With
        // proper analysis and lowerings, this can be relaxed.
        unsigned distance = memoryDep.dependenceComponents.back().lb.value();
        if (distance > 0)
          moduloProblem.setDistance(dep, distance);
      }
    });

    if (failed(populateOperatorTypes(loop, moduloProblem)))
      return signalPassFailure();

    // Solve the scheduling problem computed by the analysis.
    if (failed(solveSchedulingProblem(loop, moduloProblem)))
      return signalPassFailure();

    // Convert the IR.
    if (failed(createPipelinePipeline(loop, moduloProblem)))
=======
    ModuloProblem moduloProblem =
        ModuloProblem::get(schedulingAnalysis->getProblem(nestedLoops.back()));

    // Populate the target operator types.
    if (failed(populateOperatorTypes(nestedLoops, moduloProblem)))
      return signalPassFailure();

    // Solve the scheduling problem computed by the analysis.
    if (failed(solveSchedulingProblem(nestedLoops, moduloProblem)))
      return signalPassFailure();

    // Convert the IR.
    if (failed(createPipelinePipeline(nestedLoops, moduloProblem)))
>>>>>>> f569b1bb
      return signalPassFailure();
  }
}

/// Apply the affine map from an 'affine.load' operation to its operands, and
/// feed the results to a newly created 'memref.load' operation (which replaces
/// the original 'affine.load').
/// Also replaces the affine load with the memref load in dependenceAnalysis.
/// TODO(mikeurbach): this is copied from AffineToStandard, see if we can reuse.
class AffineLoadLowering : public OpConversionPattern<AffineLoadOp> {
public:
  AffineLoadLowering(MLIRContext *context,
                     MemoryDependenceAnalysis &dependenceAnalysis)
      : OpConversionPattern(context), dependenceAnalysis(dependenceAnalysis) {}

  LogicalResult
  matchAndRewrite(AffineLoadOp op, OpAdaptor adaptor,
                  ConversionPatternRewriter &rewriter) const override {
    // Expand affine map from 'affineLoadOp'.
    SmallVector<Value, 8> indices(op.getMapOperands());
    auto resultOperands =
        expandAffineMap(rewriter, op.getLoc(), op.getAffineMap(), indices);
    if (!resultOperands)
      return failure();

    // Build memref.load memref[expandedMap.results].
    auto memrefLoad = rewriter.replaceOpWithNewOp<memref::LoadOp>(
        op, op.getMemRef(), *resultOperands);

    llvm::errs() << "replace op\n";
    op->dump();
    dependenceAnalysis.replaceOp(op, memrefLoad);

    return success();
  }

private:
  MemoryDependenceAnalysis &dependenceAnalysis;
};

/// Apply the affine map from an 'affine.store' operation to its operands, and
/// feed the results to a newly created 'memref.store' operation (which replaces
/// the original 'affine.store').
/// Also replaces the affine store with the memref store in dependenceAnalysis.
/// TODO(mikeurbach): this is copied from AffineToStandard, see if we can reuse.
class AffineStoreLowering : public OpConversionPattern<AffineStoreOp> {
public:
  AffineStoreLowering(MLIRContext *context,
                      MemoryDependenceAnalysis &dependenceAnalysis)
      : OpConversionPattern(context), dependenceAnalysis(dependenceAnalysis) {}

  LogicalResult
  matchAndRewrite(AffineStoreOp op, OpAdaptor adaptor,
                  ConversionPatternRewriter &rewriter) const override {
    // Expand affine map from 'affineStoreOp'.
    SmallVector<Value, 8> indices(op.getMapOperands());
    auto maybeExpandedMap =
        expandAffineMap(rewriter, op.getLoc(), op.getAffineMap(), indices);
    if (!maybeExpandedMap)
      return failure();

    // Build memref.store valueToStore, memref[expandedMap.results].
    auto memrefStore = rewriter.replaceOpWithNewOp<memref::StoreOp>(
        op, op.getValueToStore(), op.getMemRef(), *maybeExpandedMap);

    dependenceAnalysis.replaceOp(op, memrefStore);

    return success();
  }

private:
  MemoryDependenceAnalysis &dependenceAnalysis;
};

/// Helper to hoist computation out of scf::IfOp branches, turning it into a
/// mux-like operation, and exposing potentially concurrent execution of its
/// branches.
struct IfOpHoisting : OpConversionPattern<IfOp> {
  using OpConversionPattern<IfOp>::OpConversionPattern;

  LogicalResult
  matchAndRewrite(IfOp op, OpAdaptor adaptor,
                  ConversionPatternRewriter &rewriter) const override {
    rewriter.updateRootInPlace(op, [&]() {
      if (!op.thenBlock()->without_terminator().empty()) {
        rewriter.splitBlock(op.thenBlock(), --op.thenBlock()->end());
        rewriter.mergeBlockBefore(&op.getThenRegion().front(), op);
      }
      if (op.elseBlock() && !op.elseBlock()->without_terminator().empty()) {
        rewriter.splitBlock(op.elseBlock(), --op.elseBlock()->end());
        rewriter.mergeBlockBefore(&op.getElseRegion().front(), op);
      }
    });

    return success();
  }
};

/// Helper to determine if an scf::IfOp is in mux-like form.
static bool ifOpLegalityCallback(IfOp op) {
  return op.thenBlock()->without_terminator().empty() &&
         (!op.elseBlock() || op.elseBlock()->without_terminator().empty());
}

/// Helper to mark AffineYieldOp legal, unless it is inside a partially
/// converted scf::IfOp.
static bool yieldOpLegalityCallback(AffineYieldOp op) {
  return !op->getParentOfType<IfOp>();
}

/// After analyzing memory dependences, and before creating the schedule, we
/// want to materialize affine operations with arithmetic, scf, and memref
/// operations, which make the condition computation of addresses, etc.
/// explicit. This is important so the schedule can consider potentially complex
/// computations in the condition of ifs, or the addresses of loads and stores.
/// The dependence analysis will be updated so the dependences from the affine
/// loads and stores are now on the memref loads and stores.
LogicalResult AffineToPipeline::lowerAffineStructures(
    MemoryDependenceAnalysis &dependenceAnalysis) {
  auto *context = &getContext();
  auto op = getOperation();

  ConversionTarget target(*context);
  target.addLegalDialect<AffineDialect, ArithDialect, MemRefDialect,
                         SCFDialect>();
  target.addIllegalOp<AffineIfOp, AffineLoadOp, AffineStoreOp>();
  target.addDynamicallyLegalOp<IfOp>(ifOpLegalityCallback);
  target.addDynamicallyLegalOp<AffineYieldOp>(yieldOpLegalityCallback);

  RewritePatternSet patterns(context);
  // populateAffineToStdConversionPatterns(patterns);
  patterns.add<AffineLoadLowering>(context, dependenceAnalysis);
  patterns.add<AffineStoreLowering>(context, dependenceAnalysis);
  patterns.add<IfOpHoisting>(context);

  if (failed(applyPartialConversion(op, target, std::move(patterns))))
    return failure();

  // Loop invariant code motion to hoist produced constants out of loop
  op->walk(
      [&](LoopLikeOpInterface loopLike) { moveLoopInvariantCode(loopLike); });

  return success();
}

LogicalResult AffineToPipeline::unrollSubLoops(
    AffineForOp &forOp) {
  auto result = forOp.getBody()->walk<WalkOrder::PostOrder>([](AffineForOp op) {
    if (loopUnrollFull(op).failed())
      return WalkResult::interrupt();
    return WalkResult::advance();
  });

  if (result.wasInterrupted()) {
    forOp.emitOpError("Could not unroll sub loops");
    return failure();
  }

  return success();
}

/// Populate the schedling problem operator types for the dialect we are
/// targetting. Right now, we assume Calyx, which has a standard library with
/// well-defined operator latencies. Ultimately, we should move this to a
/// dialect interface in the Scheduling dialect.
LogicalResult
<<<<<<< HEAD
AffineToPipeline::populateOperatorTypes(AffineForOp &forOp,
                                        ModuloProblem &problem) {
  llvm::MapVector<TypedValue<MemRefType> *, std::pair<unsigned, unsigned>>
      memOps;
=======
AffineToPipeline::populateOperatorTypes(SmallVectorImpl<AffineForOp> &loopNest,
                                        ModuloProblem &problem) {
  // Scheduling analyis only considers the innermost loop nest for now.
  auto forOp = loopNest.back();

>>>>>>> f569b1bb
  // Load the Calyx operator library into the problem. This is a very minimal
  // set of arithmetic and memory operators for now. This should ultimately be
  // pulled out into some sort of dialect interface.
  Problem::OperatorType combOpr = problem.getOrInsertOperatorType("comb");
  problem.setLatency(combOpr, 0);
  Problem::OperatorType seqOpr = problem.getOrInsertOperatorType("seq");
  problem.setLatency(seqOpr, 1);
  Problem::OperatorType mcOpr = problem.getOrInsertOperatorType("multicycle");
  problem.setLatency(mcOpr, 3);

  SmallDenseMap<TypedValue<MemRefType> *, std::pair<unsigned, unsigned>> memOps;
  Operation *unsupported;
  WalkResult result = forOp.getBody()->walk([&](Operation *op) {
    return TypeSwitch<Operation *, WalkResult>(op)
        .Case<IfOp, AffineYieldOp, arith::ConstantOp, IndexCastOp,
              memref::AllocaOp, YieldOp>([&](Operation *combOp) {
          // Some known combinational ops.
          problem.setLinkedOperatorType(combOp, combOpr);
          return WalkResult::advance();
        })
        .Case<AddIOp, CmpIOp>([&](Operation *seqOp) {
          // These ops need to be sequential for now because we do not
          // have enough information to chain them together yet.
          problem.setLinkedOperatorType(seqOp, seqOpr);
          return WalkResult::advance();
        })
        .Case<AffineStoreOp, memref::StoreOp>([&](Operation *memOp) {
          // Some known sequential ops. In certain cases, reads may be
          // combinational in Calyx, but taking advantage of that is left as
          // a future enhancement.
          TypedValue<MemRefType> memRef =
              isa<AffineStoreOp>(*memOp)
                  ? cast<AffineStoreOp>(*memOp).getMemRef()
                  : cast<memref::StoreOp>(*memOp).getMemRef();
          memOps[&memRef] =
              std::pair(memOps[&memRef].first, memOps[&memRef].second + 1);
          Problem::OperatorType memOpr = problem.getOrInsertOperatorType(
<<<<<<< HEAD
              std::to_string(hash_value(memRef)));
          llvm::errs() << memOpr << "\n";
=======
              "mem_" + std::to_string(hash_value(memRef)));
>>>>>>> f569b1bb
          problem.setLatency(memOpr, 1);
          problem.setLimit(memOpr, 1);
          problem.setLinkedOperatorType(memOp, memOpr);
          return WalkResult::advance();
        })
        .Case<AffineLoadOp, memref::LoadOp>([&](Operation *memOp) {
          // Some known sequential ops. In certain cases, reads may be
          // combinational in Calyx, but taking advantage of that is left as
          // a future enhancement.
          TypedValue<MemRefType> memRef =
              isa<AffineLoadOp>(*memOp)
                  ? cast<AffineLoadOp>(*memOp).getMemRef()
                  : cast<memref::LoadOp>(*memOp).getMemRef();
          memOps[&memRef] =
              std::pair(memOps[&memRef].first + 1, memOps[&memRef].second);
          Problem::OperatorType memOpr = problem.getOrInsertOperatorType(
<<<<<<< HEAD
              std::to_string(hash_value(memRef)));
          llvm::errs() << memOpr << "\n";
=======
              "mem_" + std::to_string(hash_value(memRef)));
>>>>>>> f569b1bb
          problem.setLatency(memOpr, 1);
          problem.setLimit(memOpr, 1);
          problem.setLinkedOperatorType(memOp, memOpr);
          return WalkResult::advance();
        })
        .Case<MulIOp>([&](Operation *mcOp) {
          // Some known multi-cycle ops.
          problem.setLinkedOperatorType(mcOp, mcOpr);
          return WalkResult::advance();
        })
        .Default([&](Operation *badOp) {
          unsupported = op;
          return WalkResult::interrupt();
        });
  });

  // for (auto mem : memOps) {
  //   unsigned max = std::max(mem.second.first, mem.second.second);
  //   if (max > this->resII) {
  //     this->resII = max;
  //     if (mem.second.first) {
  //       this->limitingOpr = problem.getOrInsertOperatorType(
  //           "ld_" + std::to_string(hash_value(*mem.first)));
  //     } else {
  //       this->limitingOpr = problem.getOrInsertOperatorType(
  //           "st_" + std::to_string(hash_value(*mem.first)));
  //     }
  //   }
  // }

  if (result.wasInterrupted())
    return forOp.emitError("unsupported operation ") << *unsupported;

  return success();
}

/// Solve the pre-computed scheduling problem.
LogicalResult
<<<<<<< HEAD
AffineToPipeline::solveSchedulingProblem(AffineForOp &forOp,
                                         ModuloProblem &problem) {
=======
AffineToPipeline::solveSchedulingProblem(SmallVectorImpl<AffineForOp> &loopNest,
                                         ModuloProblem &problem) {
  // Scheduling analyis only considers the innermost loop nest for now.
  auto forOp = loopNest.back();

>>>>>>> f569b1bb
  // Optionally debug problem inputs.
  LLVM_DEBUG(forOp.getBody()->walk<WalkOrder::PreOrder>([&](Operation *op) {
    llvm::dbgs() << "Scheduling inputs for " << *op;
    auto opr = problem.getLinkedOperatorType(op);
    llvm::dbgs() << "\n  opr = " << opr;
    llvm::dbgs() << "\n  latency = " << problem.getLatency(*opr);
    for (auto dep : problem.getDependences(op))
      if (dep.isAuxiliary())
        llvm::dbgs() << "\n  dep = { distance = " << problem.getDistance(dep)
                     << ", source = " << *dep.getSource() << " }";
    llvm::dbgs() << "\n\n";
  }));

  // Verify and solve the problem.
  if (failed(problem.check()))
    return failure();

  auto *anchor = forOp.getBody()->getTerminator();

  if (failed(scheduleSimplex(problem, anchor)))
    return failure();

  // Verify the solution.
  if (failed(problem.verify()))
    return failure();

  llvm::errs() << "II = " << problem.getInitiationInterval().value() << "\n";

  // Optionally debug problem outputs.
  LLVM_DEBUG({
    llvm::dbgs() << "Scheduled initiation interval = "
                 << problem.getInitiationInterval() << "\n\n";
    forOp.getBody()->walk<WalkOrder::PreOrder>([&](Operation *op) {
      llvm::dbgs() << "Scheduling outputs for " << *op;
      llvm::dbgs() << "\n  start = " << problem.getStartTime(op);
      llvm::dbgs() << "\n\n";
    });
  });

  return success();
}

/// Create the pipeline op for a loop nest.
LogicalResult
<<<<<<< HEAD
AffineToPipeline::createPipelinePipeline(AffineForOp &forOp,
                                         ModuloProblem &problem) {
  ImplicitLocOpBuilder builder(forOp->getLoc(), forOp);
=======
AffineToPipeline::createPipelinePipeline(SmallVectorImpl<AffineForOp> &loopNest,
                                         ModuloProblem &problem) {
  // Scheduling analyis only considers the innermost loop nest for now.
  auto forOp = loopNest.back();

  auto outerLoop = loopNest.front();
  auto innerLoop = loopNest.back();
  ImplicitLocOpBuilder builder(outerLoop.getLoc(), outerLoop);
>>>>>>> f569b1bb

  // Create Values for the loop's lower and upper bounds.
  Value lowerBound = lowerAffineLowerBound(forOp, builder);
  Value upperBound = lowerAffineUpperBound(forOp, builder);
  int64_t stepValue = forOp.getStep();
  auto step = builder.create<arith::ConstantOp>(
      IntegerAttr::get(builder.getIndexType(), stepValue));

  // Create the pipeline op, with the same result types as the inner loop. An
  // iter arg is created for the induction variable.
  TypeRange resultTypes = forOp.getResultTypes();

  auto ii = builder.getI64IntegerAttr(problem.getInitiationInterval().value());

  SmallVector<Value> iterArgs;
  iterArgs.push_back(lowerBound);
  iterArgs.append(forOp.getIterOperands().begin(),
                  forOp.getIterOperands().end());

  // If possible, attach a constant trip count attribute. This could be
  // generalized to support non-constant trip counts by supporting an AffineMap.
  Optional<IntegerAttr> tripCountAttr;
  if (auto tripCount = getConstantTripCount(forOp))
    tripCountAttr = builder.getI64IntegerAttr(*tripCount);

  auto pipeline =
      builder.create<PipelineWhileOp>(resultTypes, ii, tripCountAttr, iterArgs);

  // Create the condition, which currently just compares the induction variable
  // to the upper bound.
  Block &condBlock = pipeline.getCondBlock();
  builder.setInsertionPointToStart(&condBlock);
  auto cmpResult = builder.create<arith::CmpIOp>(
      builder.getI1Type(), arith::CmpIPredicate::ult, condBlock.getArgument(0),
      upperBound);
  condBlock.getTerminator()->insertOperands(0, {cmpResult});

  // Add the non-yield operations to their start time groups.
  DenseMap<unsigned, SmallVector<Operation *>> startGroups;
  for (auto *op : problem.getOperations()) {
    if (isa<AffineYieldOp, YieldOp>(op))
      continue;
    auto startTime = problem.getStartTime(op);
    startGroups[*startTime].push_back(op);
  }

  // Maintain mappings of values in the loop body and results of stages,
  // initially populated with the iter args.
  BlockAndValueMapping iterValueMap;
  for (size_t i = 0; i < forOp.getBody()->getNumArguments(); ++i)
    iterValueMap.map(forOp.getBody()->getArgument(i),
                     pipeline.getStagesBlock().getArgument(i));

  // Create the stages.
  Block &stagesBlock = pipeline.getStagesBlock();
  builder.setInsertionPointToStart(&stagesBlock);

  // Iterate in order of the start times.
  SmallVector<unsigned> startTimes;
  for (const auto &group : startGroups)
    startTimes.push_back(group.first);
  llvm::sort(startTimes);

  DominanceInfo dom(getOperation());
<<<<<<< HEAD
  for (const auto &i : enumerate(startTimes)) {
    auto startTime = i.value();
=======
  SmallVector<DenseSet<Value>> registerValues;
  SmallVector<SmallVector<mlir::Type>> registerTypes;
  SmallVector<BlockAndValueMapping> valueMaps;
  for (auto startTime : startTimes) {
>>>>>>> f569b1bb
    auto group = startGroups[startTime];

    // Collect the return types for this stage. Operations whose results are not
    // used within this stage are returned.
    auto isLoopTerminator = [forOp](Operation *op) {
      return isa<AffineYieldOp>(op) && op->getParentOp() == forOp;
    };
    registerValues.push_back(DenseSet<Value>());

    for (auto *op : group) {
      if (op->getUsers().empty())
        continue;
      unsigned finTime =
          startTime + *problem.getLatency(*problem.getLinkedOperatorType(op));
      for (auto *user : op->getUsers()) {
        if (*problem.getStartTime(user) > startTime || isLoopTerminator(user))
          finTime = std::max(finTime, *problem.getStartTime(user));
      }

      unsigned opLatency =
          *problem.getLatency(*problem.getLinkedOperatorType(op));
      for (unsigned i = opLatency > 0 ? startTime + opLatency - 1 : startTime;
           i < finTime; i++) {
        if (registerValues.size() <= i)
          registerValues.push_back(DenseSet<Value>());

        for (auto result : op->getResults())
          registerValues.data()[i].insert(result);
      }
    }
  }

  for (auto iterArg : innerLoop.getLoopBody().getArguments()) {
    unsigned iterArgPipeLen = 0;
    for (auto *user : iterArg.getUsers())
      iterArgPipeLen = std::max(iterArgPipeLen, *problem.getStartTime(user));

    for (unsigned i = 0; i < iterArgPipeLen; i++)
      registerValues.data()[i].insert(iterArg);
  }

  // Now make register Types and valueMaps
  for (unsigned i = 0; i < registerValues.size(); i++) {
    SmallVector<mlir::Type> types;
    for (auto val : registerValues.data()[i]) {
      types.push_back(val.getType());
    }
    registerTypes.push_back(types);
    valueMaps.push_back(BlockAndValueMapping(iterValueMap));
  }

<<<<<<< HEAD
    // Add induction variable passthrough.
    if (i.index() < startTimes.size() - 1)
      stageTypes.push_back(lowerBound.getType());

=======
  // Create stages along with maps
  for (auto startTime : startTimes) {
    auto group = startGroups[startTime];
    llvm::sort(group,
               [&](Operation *a, Operation *b) { return dom.dominates(a, b); });
    auto stageTypes = registerTypes.data()[startTime];
>>>>>>> f569b1bb
    // Add the induction variable increment in the first stage.
    if (startTime == 0)
      stageTypes.push_back(lowerBound.getType());

    // Create the stage itself.
    builder.setInsertionPoint(stagesBlock.getTerminator());
    auto startTimeAttr = builder.getIntegerAttr(
        builder.getIntegerType(64, /*isSigned=*/true), startTime);
    auto stage =
        builder.create<PipelineWhileStageOp>(stageTypes, startTimeAttr);
    auto &stageBlock = stage.getBodyBlock();
    auto *stageTerminator = stageBlock.getTerminator();
    builder.setInsertionPointToStart(&stageBlock);

    for (auto *op : group) {
      auto *newOp = builder.clone(*op, valueMaps.data()[startTime]);

      for (auto result : op->getResults())
        valueMaps.data()[startTime].map(
            result, newOp->getResult(result.getResultNumber()));
    }

    SmallVector<Value> stageOperands;
    for (auto res : registerValues.data()[startTime]) {
      stageOperands.push_back(valueMaps.data()[startTime].lookup(res));
    }
    stageTerminator->insertOperands(stageTerminator->getNumOperands(),
                                    stageOperands);

    // Give the next stage the mappings it needs
    unsigned destTime = startTime + 1;
    unsigned resIndex = 0;
    if (destTime < registerValues.size())
      for (auto res : registerValues.data()[startTime]) {
        valueMaps.data()[destTime].map(res, stage.getResult(resIndex++));
      }

    if (i.index() < startTimes.size() - 1) {
      for (int i = 0, s = iterArgs.size(); i < s; ++i) {
        // Add induction variable forwarding
        stageTerminator->insertOperands(
            stageTerminator->getNumOperands(),
            valueMap.lookup(forOp.getLoopBody().getArgument(0)));
        auto operandNum = stageTerminator->getNumOperands() - 1 - i;

        // Update mapping for induction variable to forwarded result
        auto iterArg = stage->getResult(operandNum);
        valueMap.map(forOp.getLoopBody().getArgument(0), iterArg);
      }
    }

    // Add the induction variable increment to the first stage.
    if (i.index() == 0) {
      auto incResult =
          builder.create<arith::AddIOp>(stagesBlock.getArgument(0), step);
      stageTerminator->insertOperands(stageTerminator->getNumOperands(),
                                      incResult->getResults());
    }
  }

  // Add the iter args and results to the terminator.
  auto stagesTerminator =
      cast<PipelineTerminatorOp>(stagesBlock.getTerminator());

  // Collect iter args and results from the induction variable increment and any
  // mapped values that were originally yielded.
  SmallVector<Value> termIterArgs;
  SmallVector<Value> termResults;
  termIterArgs.push_back(
      stagesBlock.front().getResult(stagesBlock.front().getNumResults() - 1));
  for (auto value : forOp.getBody()->getTerminator()->getOperands()) {
    termIterArgs.push_back(iterValueMap.lookup(value));
    termResults.push_back(iterValueMap.lookup(value));
  }

  stagesTerminator.getIterArgsMutable().append(termIterArgs);
  stagesTerminator.getResultsMutable().append(termResults);

  // Replace loop results with pipeline results.
  for (size_t i = 0; i < forOp.getNumResults(); ++i)
    forOp.getResult(i).replaceAllUsesWith(pipeline.getResult(i));

  // Remove the loop nest from the IR.
  forOp.walk([](Operation *op) {
    op->dropAllUses();
    op->dropAllDefinedValueUses();
    op->dropAllReferences();
    op->erase();
  });

  return success();
}

std::unique_ptr<mlir::Pass> circt::createAffineToPipeline() {
  return std::make_unique<AffineToPipeline>();
}<|MERGE_RESOLUTION|>--- conflicted
+++ resolved
@@ -34,12 +34,9 @@
 #include "llvm/ADT/STLExtras.h"
 #include "llvm/ADT/TypeSwitch.h"
 #include "llvm/Support/Debug.h"
-<<<<<<< HEAD
 #include <string>
 #include <utility>
-=======
 #include <cassert>
->>>>>>> f569b1bb
 
 #define DEBUG_TYPE "affine-to-pipeline"
 
@@ -61,19 +58,10 @@
 private:
   LogicalResult
   lowerAffineStructures(MemoryDependenceAnalysis &dependenceAnalysis);
-<<<<<<< HEAD
   LogicalResult unrollSubLoops(AffineForOp &forOp);
   LogicalResult populateOperatorTypes(AffineForOp &forOp, ModuloProblem &problem);
   LogicalResult solveSchedulingProblem(AffineForOp &forOp, ModuloProblem &problem);
   LogicalResult createPipelinePipeline(AffineForOp &forOp, ModuloProblem &problem);
-=======
-  LogicalResult populateOperatorTypes(SmallVectorImpl<AffineForOp> &loopNest,
-                                      ModuloProblem &problem);
-  LogicalResult solveSchedulingProblem(SmallVectorImpl<AffineForOp> &loopNest,
-                                       ModuloProblem &problem);
-  LogicalResult createPipelinePipeline(SmallVectorImpl<AffineForOp> &loopNest,
-                                       ModuloProblem &problem);
->>>>>>> f569b1bb
 
   CyclicSchedulingAnalysis *schedulingAnalysis;
   unsigned resII = 1;
@@ -128,7 +116,6 @@
   // Get scheduling analysis for the whole function.
   schedulingAnalysis = &getAnalysis<CyclicSchedulingAnalysis>();
 
-<<<<<<< HEAD
   for (auto loop : llvm::make_early_inc_range(loops)) {
     // Populate the target operator types.
     ModuloProblem moduloProblem =
@@ -172,21 +159,6 @@
 
     // Convert the IR.
     if (failed(createPipelinePipeline(loop, moduloProblem)))
-=======
-    ModuloProblem moduloProblem =
-        ModuloProblem::get(schedulingAnalysis->getProblem(nestedLoops.back()));
-
-    // Populate the target operator types.
-    if (failed(populateOperatorTypes(nestedLoops, moduloProblem)))
-      return signalPassFailure();
-
-    // Solve the scheduling problem computed by the analysis.
-    if (failed(solveSchedulingProblem(nestedLoops, moduloProblem)))
-      return signalPassFailure();
-
-    // Convert the IR.
-    if (failed(createPipelinePipeline(nestedLoops, moduloProblem)))
->>>>>>> f569b1bb
       return signalPassFailure();
   }
 }
@@ -353,18 +325,8 @@
 /// well-defined operator latencies. Ultimately, we should move this to a
 /// dialect interface in the Scheduling dialect.
 LogicalResult
-<<<<<<< HEAD
 AffineToPipeline::populateOperatorTypes(AffineForOp &forOp,
                                         ModuloProblem &problem) {
-  llvm::MapVector<TypedValue<MemRefType> *, std::pair<unsigned, unsigned>>
-      memOps;
-=======
-AffineToPipeline::populateOperatorTypes(SmallVectorImpl<AffineForOp> &loopNest,
-                                        ModuloProblem &problem) {
-  // Scheduling analyis only considers the innermost loop nest for now.
-  auto forOp = loopNest.back();
-
->>>>>>> f569b1bb
   // Load the Calyx operator library into the problem. This is a very minimal
   // set of arithmetic and memory operators for now. This should ultimately be
   // pulled out into some sort of dialect interface.
@@ -402,12 +364,7 @@
           memOps[&memRef] =
               std::pair(memOps[&memRef].first, memOps[&memRef].second + 1);
           Problem::OperatorType memOpr = problem.getOrInsertOperatorType(
-<<<<<<< HEAD
-              std::to_string(hash_value(memRef)));
-          llvm::errs() << memOpr << "\n";
-=======
               "mem_" + std::to_string(hash_value(memRef)));
->>>>>>> f569b1bb
           problem.setLatency(memOpr, 1);
           problem.setLimit(memOpr, 1);
           problem.setLinkedOperatorType(memOp, memOpr);
@@ -424,12 +381,7 @@
           memOps[&memRef] =
               std::pair(memOps[&memRef].first + 1, memOps[&memRef].second);
           Problem::OperatorType memOpr = problem.getOrInsertOperatorType(
-<<<<<<< HEAD
-              std::to_string(hash_value(memRef)));
-          llvm::errs() << memOpr << "\n";
-=======
               "mem_" + std::to_string(hash_value(memRef)));
->>>>>>> f569b1bb
           problem.setLatency(memOpr, 1);
           problem.setLimit(memOpr, 1);
           problem.setLinkedOperatorType(memOp, memOpr);
@@ -468,16 +420,8 @@
 
 /// Solve the pre-computed scheduling problem.
 LogicalResult
-<<<<<<< HEAD
 AffineToPipeline::solveSchedulingProblem(AffineForOp &forOp,
                                          ModuloProblem &problem) {
-=======
-AffineToPipeline::solveSchedulingProblem(SmallVectorImpl<AffineForOp> &loopNest,
-                                         ModuloProblem &problem) {
-  // Scheduling analyis only considers the innermost loop nest for now.
-  auto forOp = loopNest.back();
-
->>>>>>> f569b1bb
   // Optionally debug problem inputs.
   LLVM_DEBUG(forOp.getBody()->walk<WalkOrder::PreOrder>([&](Operation *op) {
     llvm::dbgs() << "Scheduling inputs for " << *op;
@@ -522,20 +466,9 @@
 
 /// Create the pipeline op for a loop nest.
 LogicalResult
-<<<<<<< HEAD
 AffineToPipeline::createPipelinePipeline(AffineForOp &forOp,
                                          ModuloProblem &problem) {
   ImplicitLocOpBuilder builder(forOp->getLoc(), forOp);
-=======
-AffineToPipeline::createPipelinePipeline(SmallVectorImpl<AffineForOp> &loopNest,
-                                         ModuloProblem &problem) {
-  // Scheduling analyis only considers the innermost loop nest for now.
-  auto forOp = loopNest.back();
-
-  auto outerLoop = loopNest.front();
-  auto innerLoop = loopNest.back();
-  ImplicitLocOpBuilder builder(outerLoop.getLoc(), outerLoop);
->>>>>>> f569b1bb
 
   // Create Values for the loop's lower and upper bounds.
   Value lowerBound = lowerAffineLowerBound(forOp, builder);
@@ -599,16 +532,12 @@
     startTimes.push_back(group.first);
   llvm::sort(startTimes);
 
+  
   DominanceInfo dom(getOperation());
-<<<<<<< HEAD
-  for (const auto &i : enumerate(startTimes)) {
-    auto startTime = i.value();
-=======
   SmallVector<DenseSet<Value>> registerValues;
   SmallVector<SmallVector<mlir::Type>> registerTypes;
   SmallVector<BlockAndValueMapping> valueMaps;
   for (auto startTime : startTimes) {
->>>>>>> f569b1bb
     auto group = startGroups[startTime];
 
     // Collect the return types for this stage. Operations whose results are not
@@ -641,7 +570,7 @@
     }
   }
 
-  for (auto iterArg : innerLoop.getLoopBody().getArguments()) {
+  for (auto iterArg : forOp.getLoopBody().getArguments()) {
     unsigned iterArgPipeLen = 0;
     for (auto *user : iterArg.getUsers())
       iterArgPipeLen = std::max(iterArgPipeLen, *problem.getStartTime(user));
@@ -660,19 +589,12 @@
     valueMaps.push_back(BlockAndValueMapping(iterValueMap));
   }
 
-<<<<<<< HEAD
-    // Add induction variable passthrough.
-    if (i.index() < startTimes.size() - 1)
-      stageTypes.push_back(lowerBound.getType());
-
-=======
   // Create stages along with maps
   for (auto startTime : startTimes) {
     auto group = startGroups[startTime];
     llvm::sort(group,
                [&](Operation *a, Operation *b) { return dom.dominates(a, b); });
     auto stageTypes = registerTypes.data()[startTime];
->>>>>>> f569b1bb
     // Add the induction variable increment in the first stage.
     if (startTime == 0)
       stageTypes.push_back(lowerBound.getType());
@@ -710,22 +632,8 @@
         valueMaps.data()[destTime].map(res, stage.getResult(resIndex++));
       }
 
-    if (i.index() < startTimes.size() - 1) {
-      for (int i = 0, s = iterArgs.size(); i < s; ++i) {
-        // Add induction variable forwarding
-        stageTerminator->insertOperands(
-            stageTerminator->getNumOperands(),
-            valueMap.lookup(forOp.getLoopBody().getArgument(0)));
-        auto operandNum = stageTerminator->getNumOperands() - 1 - i;
-
-        // Update mapping for induction variable to forwarded result
-        auto iterArg = stage->getResult(operandNum);
-        valueMap.map(forOp.getLoopBody().getArgument(0), iterArg);
-      }
-    }
-
     // Add the induction variable increment to the first stage.
-    if (i.index() == 0) {
+    if (startTime == 0) {
       auto incResult =
           builder.create<arith::AddIOp>(stagesBlock.getArgument(0), step);
       stageTerminator->insertOperands(stageTerminator->getNumOperands(),
