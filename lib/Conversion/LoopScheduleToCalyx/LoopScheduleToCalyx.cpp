--- conflicted
+++ resolved
@@ -528,12 +528,7 @@
   auto memoryInterface =
       getState<ComponentLoweringState>().getMemoryInterface(memref);
 
-<<<<<<< HEAD
   assert(!memoryInterface.isDynamic());
-=======
-  assert(loadOp.getLatency().has_value());
-  assert(loadOp.getLatency().value() == 1);
->>>>>>> 57a61f20
   auto group = createStaticGroupForOp(rewriter, loadOp, 1);
   rewriter.setInsertionPointToEnd(group.getBodyBlock());
   auto &state = getState<ComponentLoweringState>();
@@ -553,12 +548,7 @@
       storeOp.getMemoryValue());
   auto group = createStaticGroupForOp(rewriter, storeOp, 1);
 
-<<<<<<< HEAD
   assert(!memoryInterface.isDynamic());
-=======
-  assert(storeOp.getLatency().has_value());
-  assert(storeOp.getLatency().value() == 1);
->>>>>>> 57a61f20
   rewriter.setInsertionPointToEnd(group.getBodyBlock());
   auto &state = getState<ComponentLoweringState>();
   std::optional<Block *> blockOpt;
