--- conflicted
+++ resolved
@@ -1431,7 +1431,6 @@
             v = seqMem.readData();
           } else if (auto seqMul = dyn_cast<calyx::SeqMultLibOp>(op); seqMul) {
             v = seqMul.getOut();
-<<<<<<< HEAD
           } else if (auto seqRemU = dyn_cast<calyx::SeqRemULibOp>(op);
                      seqRemU) {
             v = seqRemU.getOut();
@@ -1441,11 +1440,9 @@
           } else if (auto seqDivS = dyn_cast<calyx::SeqDivSLibOp>(op);
                      seqDivS) {
             v = seqDivS.getOut();
-=======
           } else if (auto stallMul = dyn_cast<calyx::StallableMultLibOp>(op);
                      stallMul) {
             v = stallMul.getOut();
->>>>>>> 1b79b5c5
           } else {
             funcOp->getParentOfType<ModuleOp>().dump();
             phase.dump();
