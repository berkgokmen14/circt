//===- SCFToCalyx.cpp - SCF to Calyx pass entry point -----------*- C++ -*-===//
//
// Part of the LLVM Project, under the Apache License v2.0 with LLVM Exceptions.
// See https://llvm.org/LICENSE.txt for license information.
// SPDX-License-Identifier: Apache-2.0 WITH LLVM-exception
//
//===----------------------------------------------------------------------===//
//
// This is the main SCF to Calyx conversion pass implementation.
//
//===----------------------------------------------------------------------===//

#include "circt/Conversion/SCFToCalyx.h"
#include "../PassDetail.h"
#include "circt/Dialect/Calyx/CalyxHelpers.h"
#include "circt/Dialect/Calyx/CalyxLoweringUtils.h"
#include "circt/Dialect/Calyx/CalyxOps.h"
#include "circt/Dialect/Comb/CombOps.h"
#include "circt/Dialect/HW/HWOps.h"
#include "mlir/Conversion/LLVMCommon/ConversionTarget.h"
#include "mlir/Conversion/LLVMCommon/Pattern.h"
#include "mlir/Dialect/Arith/IR/Arith.h"
#include "mlir/Dialect/ControlFlow/IR/ControlFlowOps.h"
#include "mlir/Dialect/Func/IR/FuncOps.h"
#include "mlir/Dialect/MemRef/IR/MemRef.h"
#include "mlir/IR/AsmState.h"
#include "mlir/IR/Matchers.h"
#include "mlir/Support/LogicalResult.h"
#include "mlir/Transforms/GreedyPatternRewriteDriver.h"
#include "llvm/ADT/TypeSwitch.h"

#include <variant>

using namespace llvm;
using namespace mlir;
using namespace mlir::arith;
using namespace mlir::cf;
using namespace mlir::func;

namespace circt {
class ComponentLoweringStateInterface;
namespace scftocalyx {

//===----------------------------------------------------------------------===//
// Utility types
//===----------------------------------------------------------------------===//

class ScfWhileOp : public calyx::WhileOpInterface<scf::WhileOp> {
public:
  explicit ScfWhileOp(scf::WhileOp op)
      : calyx::WhileOpInterface<scf::WhileOp>(op) {}

  Block::BlockArgListType getBodyArgs() override {
    return getOperation().getAfterArguments();
  }

  Operation::operand_range getInits() override {
    return getOperation().getInits();
  }

  Block *getBodyBlock() override { return &getOperation().getAfter().front(); }

  Block *getConditionBlock() override {
    return &getOperation().getBefore().front();
  }

  Value getConditionValue() override {
    return getOperation().getConditionOp().getOperand(0);
  }

  std::optional<uint64_t> getBound() override { return std::nullopt; }
};

//===----------------------------------------------------------------------===//
// Lowering state classes
//===----------------------------------------------------------------------===//

struct WhileSchedulable {
  /// While operation to schedule.
  ScfWhileOp whileOp;
  /// The group(s) to schedule before the while operation These groups should
  /// set the initial value(s) of the loop init_args register(s).
  SmallVector<calyx::GroupOp> initGroups;
};

/// A variant of types representing schedulable operations.
using Schedulable = std::variant<calyx::GroupOp, WhileSchedulable>;

/// Handles the current state of lowering of a Calyx component. It is mainly
/// used as a key/value store for recording information during partial lowering,
/// which is required at later lowering passes.
class ComponentLoweringState
    : public calyx::ComponentLoweringStateInterface,
      public calyx::LoopLoweringStateInterface<ScfWhileOp, calyx::GroupOp>,
      public calyx::SchedulerInterface<Schedulable> {
public:
  ComponentLoweringState(calyx::ComponentOp component)
      : calyx::ComponentLoweringStateInterface(component) {}
};

//===----------------------------------------------------------------------===//
// Conversion patterns
//===----------------------------------------------------------------------===//

/// Iterate through the operations of a source function and instantiate
/// components or primitives based on the type of the operations.
class BuildOpGroups : public calyx::FuncOpPartialLoweringPattern {
  using FuncOpPartialLoweringPattern::FuncOpPartialLoweringPattern;

  LogicalResult
  partiallyLowerFuncToComp(FuncOp funcOp,
                           PatternRewriter &rewriter) const override {
    /// We walk the operations of the funcOp to ensure that all def's have
    /// been visited before their uses.
    bool opBuiltSuccessfully = true;
    funcOp.walk([&](Operation *_op) {
      opBuiltSuccessfully &=
          TypeSwitch<mlir::Operation *, bool>(_op)
              .template Case<arith::ConstantOp, ReturnOp, BranchOpInterface,
                             /// SCF
                             scf::YieldOp, scf::WhileOp,
                             /// memref
                             memref::AllocOp, memref::AllocaOp, memref::LoadOp,
                             memref::StoreOp,
                             /// standard arithmetic
                             AddIOp, SubIOp, CmpIOp, ShLIOp, ShRUIOp, ShRSIOp,
                             AndIOp, XOrIOp, OrIOp, ExtUIOp, ExtSIOp, TruncIOp,
                             MulIOp, DivUIOp, DivSIOp, RemUIOp, RemSIOp,
                             IndexCastOp>(
                  [&](auto op) { return buildOp(rewriter, op).succeeded(); })
              .template Case<FuncOp, scf::ConditionOp>([&](auto) {
                /// Skip: these special cases will be handled separately.
                return true;
              })
              .Default([&](auto op) {
                op->emitError() << "Unhandled operation during BuildOpGroups()";
                return false;
              });

      return opBuiltSuccessfully ? WalkResult::advance()
                                 : WalkResult::interrupt();
    });

    return success(opBuiltSuccessfully);
  }

private:
  /// Op builder specializations.
  LogicalResult buildOp(PatternRewriter &rewriter, scf::YieldOp yieldOp) const;
  LogicalResult buildOp(PatternRewriter &rewriter,
                        BranchOpInterface brOp) const;
  LogicalResult buildOp(PatternRewriter &rewriter,
                        arith::ConstantOp constOp) const;
  LogicalResult buildOp(PatternRewriter &rewriter, AddIOp op) const;
  LogicalResult buildOp(PatternRewriter &rewriter, SubIOp op) const;
  LogicalResult buildOp(PatternRewriter &rewriter, MulIOp op) const;
  LogicalResult buildOp(PatternRewriter &rewriter, DivUIOp op) const;
  LogicalResult buildOp(PatternRewriter &rewriter, DivSIOp op) const;
  LogicalResult buildOp(PatternRewriter &rewriter, RemUIOp op) const;
  LogicalResult buildOp(PatternRewriter &rewriter, RemSIOp op) const;
  LogicalResult buildOp(PatternRewriter &rewriter, ShRUIOp op) const;
  LogicalResult buildOp(PatternRewriter &rewriter, ShRSIOp op) const;
  LogicalResult buildOp(PatternRewriter &rewriter, ShLIOp op) const;
  LogicalResult buildOp(PatternRewriter &rewriter, AndIOp op) const;
  LogicalResult buildOp(PatternRewriter &rewriter, OrIOp op) const;
  LogicalResult buildOp(PatternRewriter &rewriter, XOrIOp op) const;
  LogicalResult buildOp(PatternRewriter &rewriter, CmpIOp op) const;
  LogicalResult buildOp(PatternRewriter &rewriter, TruncIOp op) const;
  LogicalResult buildOp(PatternRewriter &rewriter, ExtUIOp op) const;
  LogicalResult buildOp(PatternRewriter &rewriter, ExtSIOp op) const;
  LogicalResult buildOp(PatternRewriter &rewriter, ReturnOp op) const;
  LogicalResult buildOp(PatternRewriter &rewriter, IndexCastOp op) const;
  LogicalResult buildOp(PatternRewriter &rewriter, memref::AllocOp op) const;
  LogicalResult buildOp(PatternRewriter &rewriter, memref::AllocaOp op) const;
  LogicalResult buildOp(PatternRewriter &rewriter, memref::LoadOp op) const;
  LogicalResult buildOp(PatternRewriter &rewriter, memref::StoreOp op) const;
  LogicalResult buildOp(PatternRewriter &rewriter, scf::WhileOp whileOp) const;

  /// buildLibraryOp will build a TCalyxLibOp inside a TGroupOp based on the
  /// source operation TSrcOp.
  template <typename TGroupOp, typename TCalyxLibOp, typename TSrcOp>
  LogicalResult buildLibraryOp(PatternRewriter &rewriter, TSrcOp op,
                               TypeRange srcTypes, TypeRange dstTypes) const {
    SmallVector<Type> types;
    llvm::append_range(types, srcTypes);
    llvm::append_range(types, dstTypes);

    auto calyxOp =
        getState<ComponentLoweringState>().getNewLibraryOpInstance<TCalyxLibOp>(
            rewriter, op.getLoc(), types);

    auto directions = calyxOp.portDirections();
    SmallVector<Value, 4> opInputPorts;
    SmallVector<Value, 4> opOutputPorts;
    for (auto dir : enumerate(directions)) {
      if (dir.value() == calyx::Direction::Input)
        opInputPorts.push_back(calyxOp.getResult(dir.index()));
      else
        opOutputPorts.push_back(calyxOp.getResult(dir.index()));
    }
    assert(
        opInputPorts.size() == op->getNumOperands() &&
        opOutputPorts.size() == op->getNumResults() &&
        "Expected an equal number of in/out ports in the Calyx library op with "
        "respect to the number of operands/results of the source operation.");

    /// Create assignments to the inputs of the library op.
    auto group = createGroupForOp<TGroupOp>(rewriter, op);
    rewriter.setInsertionPointToEnd(group.getBodyBlock());
    for (auto dstOp : enumerate(opInputPorts))
      rewriter.create<calyx::AssignOp>(op.getLoc(), dstOp.value(),
                                       op->getOperand(dstOp.index()));

    /// Replace the result values of the source operator with the new operator.
    for (auto res : enumerate(opOutputPorts)) {
      getState<ComponentLoweringState>().registerEvaluatingGroup(res.value(),
                                                                 group);
      op->getResult(res.index()).replaceAllUsesWith(res.value());
    }
    return success();
  }

  /// buildLibraryOp which provides in- and output types based on the operands
  /// and results of the op argument.
  template <typename TGroupOp, typename TCalyxLibOp, typename TSrcOp>
  LogicalResult buildLibraryOp(PatternRewriter &rewriter, TSrcOp op) const {
    return buildLibraryOp<TGroupOp, TCalyxLibOp, TSrcOp>(
        rewriter, op, op.getOperandTypes(), op->getResultTypes());
  }

  /// Creates a group named by the basic block which the input op resides in.
  template <typename TGroupOp>
  TGroupOp createGroupForOp(PatternRewriter &rewriter, Operation *op) const {
    Block *block = op->getBlock();
    auto groupName = getState<ComponentLoweringState>().getUniqueName(
        loweringState().blockName(block));
    return calyx::createGroup<TGroupOp>(
        rewriter, getState<ComponentLoweringState>().getComponentOp(),
        op->getLoc(), groupName);
  }

  /// buildLibraryBinaryPipeOp will build a TCalyxLibBinaryPipeOp, to
  /// deal with MulIOp, DivUIOp and RemUIOp.
  template <typename TOpType, typename TSrcOp>
  LogicalResult buildLibraryBinaryPipeOp(PatternRewriter &rewriter, TSrcOp op,
                                         TOpType opPipe, Value out) const {
    StringRef opName = TSrcOp::getOperationName().split(".").second;
    Location loc = op.getLoc();
    Type width = op.getResult().getType();
    // Pass the result from the Operation to the Calyx primitive.
    op.getResult().replaceAllUsesWith(out);
    auto reg = createRegister(
        op.getLoc(), rewriter, getComponent(), width.getIntOrFloatBitWidth(),
        getState<ComponentLoweringState>().getUniqueName(opName));
    // Operation pipelines are not combinational, so a GroupOp is required.
    auto group = createGroupForOp<calyx::GroupOp>(rewriter, op);
    getState<ComponentLoweringState>().addBlockSchedulable(op->getBlock(),
                                                            group);

    rewriter.setInsertionPointToEnd(group.getBodyBlock());
    rewriter.create<calyx::AssignOp>(loc, opPipe.getLeft(), op.getLhs());
    rewriter.create<calyx::AssignOp>(loc, opPipe.getRight(), op.getRhs());
    // Write the output to this register.
    rewriter.create<calyx::AssignOp>(loc, reg.getIn(), out);
    // The write enable port is high when the pipeline is done.
    rewriter.create<calyx::AssignOp>(loc, reg.getWriteEn(), opPipe.getDone());
    rewriter.create<calyx::AssignOp>(
        loc, opPipe.getGo(),
        createConstant(loc, rewriter, getComponent(), 1, 1));
    // The group is done when the register write is complete.
    rewriter.create<calyx::GroupDoneOp>(loc, reg.getDone());

    // Register the values for the pipeline.
    getState<ComponentLoweringState>().registerEvaluatingGroup(out, group);
    getState<ComponentLoweringState>().registerEvaluatingGroup(opPipe.getLeft(),
                                                               group);
    getState<ComponentLoweringState>().registerEvaluatingGroup(
        opPipe.getRight(), group);

    return success();
  }

  /// Creates assignments within the provided group to the address ports of the
  /// memoryOp based on the provided addressValues.
  void assignAddressPorts(PatternRewriter &rewriter, Location loc,
                          calyx::GroupInterface group,
                          calyx::MemoryInterface memoryInterface,
                          Operation::operand_range addressValues) const {
    IRRewriter::InsertionGuard guard(rewriter);
    rewriter.setInsertionPointToEnd(group.getBody());
    auto addrPorts = memoryInterface.addrPorts();
    assert(addrPorts.size() == addressValues.size() &&
           "Mismatch between number of address ports of the provided memory "
           "and address assignment values");
    for (auto address : enumerate(addressValues))
      rewriter.create<calyx::AssignOp>(loc, addrPorts[address.index()],
                                       address.value());
  }
};

LogicalResult BuildOpGroups::buildOp(PatternRewriter &rewriter,
                                     memref::LoadOp loadOp) const {
  Value memref = loadOp.getMemref();
  auto memoryInterface =
      getState<ComponentLoweringState>().getMemoryInterface(memref);
  if (calyx::noStoresToMemory(memref) && calyx::singleLoadFromMemory(memref)) {
    // Single load from memory; we do not need to write the
    // output to a register. This is essentially a "combinational read" under
    // current Calyx semantics with memory, and thus can be done in a
    // combinational group. Note that if any stores are done to this memory,
    // we require that the load and store be in separate non-combinational
    // groups to avoid reading and writing to the same memory in the same group.
    auto combGroup = createGroupForOp<calyx::CombGroupOp>(rewriter, loadOp);
    assignAddressPorts(rewriter, loadOp.getLoc(), combGroup, memoryInterface,
                       loadOp.getIndices());

    // We refrain from replacing the loadOp result with
    // memoryInterface.readData, since multiple loadOp's need to be converted
    // to a single memory's ReadData. If this replacement is done now, we lose
    // the link between which SSA memref::LoadOp values map to which groups for
    // loading a value from the Calyx memory. At this point of lowering, we
    // keep the memref::LoadOp SSA value, and do value replacement _after_
    // control has been generated (see LateSSAReplacement). This is *vital* for
    // things such as calyx::InlineCombGroups to be able to properly track which
    // memory assignment groups belong to which accesses.
    getState<ComponentLoweringState>().registerEvaluatingGroup(
        loadOp.getResult(), combGroup);
  } else {
    auto group = createGroupForOp<calyx::GroupOp>(rewriter, loadOp);
    assignAddressPorts(rewriter, loadOp.getLoc(), group, memoryInterface,
                       loadOp.getIndices());

    // Multiple loads from the same memory; In this case, we _may_ have a
    // structural hazard in the design we generate. To get around this, we
    // conservatively place a register in front of each load operation, and
    // replace all uses of the loaded value with the register output. Proper
    // handling of this requires the combinational group inliner/scheduler to
    // be aware of when a combinational expression references multiple loaded
    // values from the same memory, and then schedule assignments to temporary
    // registers to get around the structural hazard.
    auto reg = createRegister(
        loadOp.getLoc(), rewriter, getComponent(),
        loadOp.getMemRefType().getElementTypeBitWidth(),
        getState<ComponentLoweringState>().getUniqueName("load"));
    calyx::buildAssignmentsForRegisterWrite(
        rewriter, group, getState<ComponentLoweringState>().getComponentOp(),
        reg, memoryInterface.readData());
    loadOp.getResult().replaceAllUsesWith(reg.getOut());
    getState<ComponentLoweringState>().addBlockSchedulable(loadOp->getBlock(),
                                                            group);
  }
  return success();
}

LogicalResult BuildOpGroups::buildOp(PatternRewriter &rewriter,
                                     memref::StoreOp storeOp) const {
  auto memoryInterface = getState<ComponentLoweringState>().getMemoryInterface(
      storeOp.getMemref());
  auto group = createGroupForOp<calyx::GroupOp>(rewriter, storeOp);

  // This is a sequential group, so register it as being schedulable for the
  // block.
  getState<ComponentLoweringState>().addBlockSchedulable(storeOp->getBlock(),
                                                          group);
  assignAddressPorts(rewriter, storeOp.getLoc(), group, memoryInterface,
                     storeOp.getIndices());
  rewriter.setInsertionPointToEnd(group.getBodyBlock());
  rewriter.create<calyx::AssignOp>(
      storeOp.getLoc(), memoryInterface.writeData(), storeOp.getValueToStore());
  rewriter.create<calyx::AssignOp>(
      storeOp.getLoc(), memoryInterface.writeEn(),
      createConstant(storeOp.getLoc(), rewriter, getComponent(), 1, 1));
  rewriter.create<calyx::GroupDoneOp>(storeOp.getLoc(),
                                      memoryInterface.readDone());

  return success();
}

LogicalResult BuildOpGroups::buildOp(PatternRewriter &rewriter,
                                     MulIOp mul) const {
  Location loc = mul.getLoc();
  Type width = mul.getResult().getType(), one = rewriter.getI1Type();
  auto mulPipe =
      getState<ComponentLoweringState>()
          .getNewLibraryOpInstance<calyx::MultPipeLibOp>(
              rewriter, loc, {one, one, one, width, width, width, one});
  return buildLibraryBinaryPipeOp<calyx::MultPipeLibOp>(
      rewriter, mul, mulPipe,
      /*out=*/mulPipe.getOut());
}

LogicalResult BuildOpGroups::buildOp(PatternRewriter &rewriter,
                                     DivUIOp div) const {
  Location loc = div.getLoc();
  Type width = div.getResult().getType(), one = rewriter.getI1Type();
  auto divPipe =
      getState<ComponentLoweringState>()
          .getNewLibraryOpInstance<calyx::DivUPipeLibOp>(
              rewriter, loc, {one, one, one, width, width, width, one});
  return buildLibraryBinaryPipeOp<calyx::DivUPipeLibOp>(
      rewriter, div, divPipe,
      /*out=*/divPipe.getOut());
}

LogicalResult BuildOpGroups::buildOp(PatternRewriter &rewriter,
                                     DivSIOp div) const {
  Location loc = div.getLoc();
  Type width = div.getResult().getType(), one = rewriter.getI1Type();
  auto divPipe =
      getState<ComponentLoweringState>()
          .getNewLibraryOpInstance<calyx::DivSPipeLibOp>(
              rewriter, loc, {one, one, one, width, width, width, one});
  return buildLibraryBinaryPipeOp<calyx::DivSPipeLibOp>(
      rewriter, div, divPipe,
      /*out=*/divPipe.getOut());
}

LogicalResult BuildOpGroups::buildOp(PatternRewriter &rewriter,
                                     RemUIOp rem) const {
  Location loc = rem.getLoc();
  Type width = rem.getResult().getType(), one = rewriter.getI1Type();
  auto remPipe =
      getState<ComponentLoweringState>()
          .getNewLibraryOpInstance<calyx::RemUPipeLibOp>(
              rewriter, loc, {one, one, one, width, width, width, one});
  return buildLibraryBinaryPipeOp<calyx::RemUPipeLibOp>(
      rewriter, rem, remPipe,
      /*out=*/remPipe.getOut());
}

LogicalResult BuildOpGroups::buildOp(PatternRewriter &rewriter,
                                     RemSIOp rem) const {
  Location loc = rem.getLoc();
  Type width = rem.getResult().getType(), one = rewriter.getI1Type();
  auto remPipe =
      getState<ComponentLoweringState>()
          .getNewLibraryOpInstance<calyx::RemSPipeLibOp>(
              rewriter, loc, {one, one, one, width, width, width, one});
  return buildLibraryBinaryPipeOp<calyx::RemSPipeLibOp>(
      rewriter, rem, remPipe,
      /*out=*/remPipe.getOut());
}

template <typename TAllocOp>
static LogicalResult buildAllocOp(ComponentLoweringState &componentState,
                                  PatternRewriter &rewriter, TAllocOp allocOp) {
  rewriter.setInsertionPointToStart(
      componentState.getComponentOp().getBodyBlock());
  MemRefType memtype = allocOp.getType();
  SmallVector<int64_t> addrSizes;
  SmallVector<int64_t> sizes;
  for (int64_t dim : memtype.getShape()) {
    sizes.push_back(dim);
    addrSizes.push_back(calyx::handleZeroWidth(dim));
  }
  auto memoryOp = rewriter.create<calyx::MemoryOp>(
      allocOp.getLoc(), componentState.getUniqueName("mem"),
      memtype.getElementType().getIntOrFloatBitWidth(), sizes, addrSizes);
  // Externalize memories by default. This makes it easier for the native
  // compiler to provide initialized memories.
  memoryOp->setAttr("external",
                    IntegerAttr::get(rewriter.getI1Type(), llvm::APInt(1, 1)));
  componentState.registerMemoryInterface(allocOp.getResult(),
                                         calyx::MemoryInterface(memoryOp));
  return success();
}

LogicalResult BuildOpGroups::buildOp(PatternRewriter &rewriter,
                                     memref::AllocOp allocOp) const {
  return buildAllocOp(getState<ComponentLoweringState>(), rewriter, allocOp);
}

LogicalResult BuildOpGroups::buildOp(PatternRewriter &rewriter,
                                     memref::AllocaOp allocOp) const {
  return buildAllocOp(getState<ComponentLoweringState>(), rewriter, allocOp);
}

LogicalResult BuildOpGroups::buildOp(PatternRewriter &rewriter,
                                     scf::YieldOp yieldOp) const {
  if (yieldOp.getOperands().size() == 0)
    return success();
  auto whileOp = dyn_cast<scf::WhileOp>(yieldOp->getParentOp());
  assert(whileOp);
  ScfWhileOp whileOpInterface(whileOp);

  auto assignGroup =
      getState<ComponentLoweringState>().buildLoopIterArgAssignments(
          rewriter, whileOpInterface,
          getState<ComponentLoweringState>().getComponentOp(),
          getState<ComponentLoweringState>().getUniqueName(whileOp) + "_latch",
          yieldOp->getOpOperands());
  getState<ComponentLoweringState>().setLoopLatchGroup(whileOpInterface,
                                                       assignGroup);
  return success();
}

LogicalResult BuildOpGroups::buildOp(PatternRewriter &rewriter,
                                     BranchOpInterface brOp) const {
  /// Branch argument passing group creation
  /// Branch operands are passed through registers. In BuildBasicBlockRegs we
  /// created registers for all branch arguments of each block. We now
  /// create groups for assigning values to these registers.
  Block *srcBlock = brOp->getBlock();
  for (auto succBlock : enumerate(brOp->getSuccessors())) {
    auto succOperands = brOp.getSuccessorOperands(succBlock.index());
    if (succOperands.empty())
      continue;
    // Create operand passing group
    std::string groupName = loweringState().blockName(srcBlock) + "_to_" +
                            loweringState().blockName(succBlock.value());
    auto groupOp = calyx::createGroup<calyx::GroupOp>(rewriter, getComponent(),
                                                      brOp.getLoc(), groupName);
    // Fetch block argument registers associated with the basic block
    auto dstBlockArgRegs =
        getState<ComponentLoweringState>().getBlockArgRegs(succBlock.value());
    // Create register assignment for each block argument
    for (auto arg : enumerate(succOperands.getForwardedOperands())) {
      auto reg = dstBlockArgRegs[arg.index()];
      calyx::buildAssignmentsForRegisterWrite(
          rewriter, groupOp,
          getState<ComponentLoweringState>().getComponentOp(), reg,
          arg.value());
    }
    /// Register the group as a block argument group, to be executed
    /// when entering the successor block from this block (srcBlock).
    getState<ComponentLoweringState>().addBlockArgGroup(
        srcBlock, succBlock.value(), groupOp);
  }
  return success();
}

/// For each return statement, we create a new group for assigning to the
/// previously created return value registers.
LogicalResult BuildOpGroups::buildOp(PatternRewriter &rewriter,
                                     ReturnOp retOp) const {
  if (retOp.getNumOperands() == 0)
    return success();

  std::string groupName =
      getState<ComponentLoweringState>().getUniqueName("ret_assign");
  auto groupOp = calyx::createGroup<calyx::GroupOp>(rewriter, getComponent(),
                                                    retOp.getLoc(), groupName);
  for (auto op : enumerate(retOp.getOperands())) {
    auto reg = getState<ComponentLoweringState>().getReturnReg(op.index());
    calyx::buildAssignmentsForRegisterWrite(
        rewriter, groupOp, getState<ComponentLoweringState>().getComponentOp(),
        reg, op.value());
  }
  /// Schedule group for execution for when executing the return op block.
  getState<ComponentLoweringState>().addBlockSchedulable(retOp->getBlock(),
                                                          groupOp);
  return success();
}

LogicalResult BuildOpGroups::buildOp(PatternRewriter &rewriter,
                                     arith::ConstantOp constOp) const {
  /// Move constant operations to the compOp body as hw::ConstantOp's.
  APInt value;
  calyx::matchConstantOp(constOp, value);
  auto hwConstOp = rewriter.replaceOpWithNewOp<hw::ConstantOp>(constOp, value);
  hwConstOp->moveAfter(getComponent().getBodyBlock(),
                       getComponent().getBodyBlock()->begin());
  return success();
}

LogicalResult BuildOpGroups::buildOp(PatternRewriter &rewriter,
                                     AddIOp op) const {
  return buildLibraryOp<calyx::CombGroupOp, calyx::AddLibOp>(rewriter, op);
}
LogicalResult BuildOpGroups::buildOp(PatternRewriter &rewriter,
                                     SubIOp op) const {
  return buildLibraryOp<calyx::CombGroupOp, calyx::SubLibOp>(rewriter, op);
}
LogicalResult BuildOpGroups::buildOp(PatternRewriter &rewriter,
                                     ShRUIOp op) const {
  return buildLibraryOp<calyx::CombGroupOp, calyx::RshLibOp>(rewriter, op);
}
LogicalResult BuildOpGroups::buildOp(PatternRewriter &rewriter,
                                     ShRSIOp op) const {
  return buildLibraryOp<calyx::CombGroupOp, calyx::SrshLibOp>(rewriter, op);
}
LogicalResult BuildOpGroups::buildOp(PatternRewriter &rewriter,
                                     ShLIOp op) const {
  return buildLibraryOp<calyx::CombGroupOp, calyx::LshLibOp>(rewriter, op);
}
LogicalResult BuildOpGroups::buildOp(PatternRewriter &rewriter,
                                     AndIOp op) const {
  return buildLibraryOp<calyx::CombGroupOp, calyx::AndLibOp>(rewriter, op);
}
LogicalResult BuildOpGroups::buildOp(PatternRewriter &rewriter,
                                     OrIOp op) const {
  return buildLibraryOp<calyx::CombGroupOp, calyx::OrLibOp>(rewriter, op);
}
LogicalResult BuildOpGroups::buildOp(PatternRewriter &rewriter,
                                     XOrIOp op) const {
  return buildLibraryOp<calyx::CombGroupOp, calyx::XorLibOp>(rewriter, op);
}

LogicalResult BuildOpGroups::buildOp(PatternRewriter &rewriter,
                                     CmpIOp op) const {
  switch (op.getPredicate()) {
  case CmpIPredicate::eq:
    return buildLibraryOp<calyx::CombGroupOp, calyx::EqLibOp>(rewriter, op);
  case CmpIPredicate::ne:
    return buildLibraryOp<calyx::CombGroupOp, calyx::NeqLibOp>(rewriter, op);
  case CmpIPredicate::uge:
    return buildLibraryOp<calyx::CombGroupOp, calyx::GeLibOp>(rewriter, op);
  case CmpIPredicate::ult:
    return buildLibraryOp<calyx::CombGroupOp, calyx::LtLibOp>(rewriter, op);
  case CmpIPredicate::ugt:
    return buildLibraryOp<calyx::CombGroupOp, calyx::GtLibOp>(rewriter, op);
  case CmpIPredicate::ule:
    return buildLibraryOp<calyx::CombGroupOp, calyx::LeLibOp>(rewriter, op);
  case CmpIPredicate::sge:
    return buildLibraryOp<calyx::CombGroupOp, calyx::SgeLibOp>(rewriter, op);
  case CmpIPredicate::slt:
    return buildLibraryOp<calyx::CombGroupOp, calyx::SltLibOp>(rewriter, op);
  case CmpIPredicate::sgt:
    return buildLibraryOp<calyx::CombGroupOp, calyx::SgtLibOp>(rewriter, op);
  case CmpIPredicate::sle:
    return buildLibraryOp<calyx::CombGroupOp, calyx::SleLibOp>(rewriter, op);
  }
  llvm_unreachable("unsupported comparison predicate");
}
LogicalResult BuildOpGroups::buildOp(PatternRewriter &rewriter,
                                     TruncIOp op) const {
  return buildLibraryOp<calyx::CombGroupOp, calyx::SliceLibOp>(
      rewriter, op, {op.getOperand().getType()}, {op.getType()});
}
LogicalResult BuildOpGroups::buildOp(PatternRewriter &rewriter,
                                     ExtUIOp op) const {
  return buildLibraryOp<calyx::CombGroupOp, calyx::PadLibOp>(
      rewriter, op, {op.getOperand().getType()}, {op.getType()});
}

LogicalResult BuildOpGroups::buildOp(PatternRewriter &rewriter,
                                     ExtSIOp op) const {
  return buildLibraryOp<calyx::CombGroupOp, calyx::ExtSILibOp>(
      rewriter, op, {op.getOperand().getType()}, {op.getType()});
}

LogicalResult BuildOpGroups::buildOp(PatternRewriter &rewriter,
                                     IndexCastOp op) const {
  Type sourceType = calyx::convIndexType(rewriter, op.getOperand().getType());
  Type targetType = calyx::convIndexType(rewriter, op.getResult().getType());
  unsigned targetBits = targetType.getIntOrFloatBitWidth();
  unsigned sourceBits = sourceType.getIntOrFloatBitWidth();
  LogicalResult res = success();

  if (targetBits == sourceBits) {
    /// Drop the index cast and replace uses of the target value with the source
    /// value.
    op.getResult().replaceAllUsesWith(op.getOperand());
  } else {
    /// pad/slice the source operand.
    if (sourceBits > targetBits)
      res = buildLibraryOp<calyx::CombGroupOp, calyx::SliceLibOp>(
          rewriter, op, {sourceType}, {targetType});
    else
      res = buildLibraryOp<calyx::CombGroupOp, calyx::PadLibOp>(
          rewriter, op, {sourceType}, {targetType});
  }
  rewriter.eraseOp(op);
  return res;
}

LogicalResult BuildOpGroups::buildOp(PatternRewriter &rewriter,
                                     scf::WhileOp whileOp) const {
  // Only need to add the whileOp to the BlockSchedulables scheduler interface.
  // Everything else was handled in the `BuildWhileGroups` pattern.
  ScfWhileOp scfWhileOp(whileOp);
  SmallVector<calyx::GroupOp> initWhileGroups =
      getState<ComponentLoweringState>().getLoopInitGroups(scfWhileOp);
  getState<ComponentLoweringState>().addBlockScheduleable(
      whileOp.getOperation()->getBlock(), WhileScheduleable{
                                              scfWhileOp,
                                              initWhileGroups,
                                          });
  return success();
}

/// Inlines Calyx ExecuteRegionOp operations within their parent blocks.
/// An execution region op (ERO) is inlined by:
///  i  : add a sink basic block for all yield operations inside the
///       ERO to jump to
///  ii : Rewrite scf.yield calls inside the ERO to branch to the sink block
///  iii: inline the ERO region
/// TODO(#1850) evaluate the usefulness of this lowering pattern.
class InlineExecuteRegionOpPattern
    : public OpRewritePattern<scf::ExecuteRegionOp> {
  using OpRewritePattern::OpRewritePattern;

  LogicalResult matchAndRewrite(scf::ExecuteRegionOp execOp,
                                PatternRewriter &rewriter) const override {
    /// Determine type of "yield" operations inside the ERO.
    TypeRange yieldTypes = execOp.getResultTypes();

    /// Create sink basic block and rewrite uses of yield results to sink block
    /// arguments.
    rewriter.setInsertionPointAfter(execOp);
    auto *sinkBlock = rewriter.splitBlock(
        execOp->getBlock(),
        execOp.getOperation()->getIterator()->getNextNode()->getIterator());
    sinkBlock->addArguments(
        yieldTypes,
        SmallVector<Location, 4>(yieldTypes.size(), rewriter.getUnknownLoc()));
    for (auto res : enumerate(execOp.getResults()))
      res.value().replaceAllUsesWith(sinkBlock->getArgument(res.index()));

    /// Rewrite yield calls as branches.
    for (auto yieldOp :
         make_early_inc_range(execOp.getRegion().getOps<scf::YieldOp>())) {
      rewriter.setInsertionPointAfter(yieldOp);
      rewriter.replaceOpWithNewOp<BranchOp>(yieldOp, sinkBlock,
                                            yieldOp.getOperands());
    }

    /// Inline the regionOp.
    auto *preBlock = execOp->getBlock();
    auto *execOpEntryBlock = &execOp.getRegion().front();
    auto *postBlock = execOp->getBlock()->splitBlock(execOp);
    rewriter.inlineRegionBefore(execOp.getRegion(), postBlock);
    rewriter.mergeBlocks(postBlock, preBlock);
    rewriter.eraseOp(execOp);

    /// Finally, erase the unused entry block of the execOp region.
    rewriter.mergeBlocks(execOpEntryBlock, preBlock);

    return success();
  }
};

/// Creates a new Calyx component for each FuncOp in the program.
struct FuncOpConversion : public calyx::FuncOpPartialLoweringPattern {
  using FuncOpPartialLoweringPattern::FuncOpPartialLoweringPattern;

  LogicalResult
  partiallyLowerFuncToComp(FuncOp funcOp,
                           PatternRewriter &rewriter) const override {
    /// Maintain a mapping between funcOp input arguments and the port index
    /// which the argument will eventually map to.
    DenseMap<Value, unsigned> funcOpArgRewrites;

    /// Maintain a mapping between funcOp output indexes and the component
    /// output port index which the return value will eventually map to.
    DenseMap<unsigned, unsigned> funcOpResultMapping;

    /// Maintain a mapping between an external memory argument (identified by a
    /// memref) and eventual component input- and output port indices that will
    /// map to the memory ports. The pair denotes the start index of the memory
    /// ports in the in- and output ports of the component. Ports are expected
    /// to be ordered in the same manner as they are added by
    /// calyx::appendPortsForExternalMemref.
    DenseMap<Value, std::pair<unsigned, unsigned>> extMemoryCompPortIndices;

    /// Create I/O ports. Maintain separate in/out port vectors to determine
    /// which port index each function argument will eventually map to.
    SmallVector<calyx::PortInfo> inPorts, outPorts;
    FunctionType funcType = funcOp.getFunctionType();
    unsigned extMemCounter = 0;
    for (auto arg : enumerate(funcOp.getArguments())) {
      if (arg.value().getType().isa<MemRefType>()) {
        /// External memories
        auto memName =
            "ext_mem" + std::to_string(extMemoryCompPortIndices.size());
        extMemoryCompPortIndices[arg.value()] = {inPorts.size(),
                                                 outPorts.size()};
        calyx::appendPortsForExternalMemref(rewriter, memName, arg.value(),
                                            extMemCounter++, inPorts, outPorts);
      } else {
        /// Single-port arguments
        std::string inName;
        if (auto portNameAttr = funcOp.getArgAttrOfType<StringAttr>(
                arg.index(), scfToCalyx::sPortNameAttr))
          inName = portNameAttr.str();
        else
          inName = "in" + std::to_string(arg.index());
        funcOpArgRewrites[arg.value()] = inPorts.size();
        inPorts.push_back(calyx::PortInfo{
            rewriter.getStringAttr(inName),
            calyx::convIndexType(rewriter, arg.value().getType()),
            calyx::Direction::Input,
            DictionaryAttr::get(rewriter.getContext(), {})});
      }
    }
    for (auto res : enumerate(funcType.getResults())) {
      std::string resName;
      if (auto portNameAttr = funcOp.getResultAttrOfType<StringAttr>(
              res.index(), scfToCalyx::sPortNameAttr))
        resName = portNameAttr.str();
      else
        resName = "out" + std::to_string(res.index());
      funcOpResultMapping[res.index()] = outPorts.size();
      outPorts.push_back(calyx::PortInfo{
          rewriter.getStringAttr(resName),
          calyx::convIndexType(rewriter, res.value()), calyx::Direction::Output,
          DictionaryAttr::get(rewriter.getContext(), {})});
    }

    /// We've now recorded all necessary indices. Merge in- and output ports
    /// and add the required mandatory component ports.
    auto ports = inPorts;
    llvm::append_range(ports, outPorts);
    calyx::addMandatoryComponentPorts(rewriter, ports);

    /// Create a calyx::ComponentOp corresponding to the to-be-lowered function.
    auto compOp = rewriter.create<calyx::ComponentOp>(
        funcOp.getLoc(), rewriter.getStringAttr(funcOp.getSymName()), ports);

    /// Mark this component as the toplevel.
    compOp->setAttr("toplevel", rewriter.getUnitAttr());

    /// Store the function-to-component mapping.
    functionMapping[funcOp] = compOp;
    auto *compState = loweringState().getState<ComponentLoweringState>(compOp);
    compState->setFuncOpResultMapping(funcOpResultMapping);

    /// Rewrite funcOp SSA argument values to the CompOp arguments.
    for (auto &mapping : funcOpArgRewrites)
      mapping.getFirst().replaceAllUsesWith(
          compOp.getArgument(mapping.getSecond()));

    /// Register external memories
    for (auto extMemPortIndices : extMemoryCompPortIndices) {
      /// Create a mapping for the in- and output ports using the Calyx memory
      /// port structure.
      calyx::MemoryPortsImpl extMemPorts;
      unsigned inPortsIt = extMemPortIndices.getSecond().first;
      unsigned outPortsIt = extMemPortIndices.getSecond().second +
                            compOp.getInputPortInfo().size();
      extMemPorts.readData = compOp.getArgument(inPortsIt++);
      extMemPorts.readDone = compOp.getArgument(inPortsIt);
      extMemPorts.writeData = compOp.getArgument(outPortsIt++);
      unsigned nAddresses = extMemPortIndices.getFirst()
                                .getType()
                                .cast<MemRefType>()
                                .getShape()
                                .size();
      for (unsigned j = 0; j < nAddresses; ++j)
        extMemPorts.addrPorts.push_back(compOp.getArgument(outPortsIt++));
      extMemPorts.writeEn = compOp.getArgument(outPortsIt);

      /// Register the external memory ports as a memory interface within the
      /// component.
      compState->registerMemoryInterface(extMemPortIndices.getFirst(),
                                         calyx::MemoryInterface(extMemPorts));
    }

    return success();
  }
};

/// In BuildWhileGroups, a register is created for each iteration argumenet of
/// the while op. These registers are then written to on the while op
/// terminating yield operation alongside before executing the whileOp in the
/// schedule, to set the initial values of the argument registers.
class BuildWhileGroups : public calyx::FuncOpPartialLoweringPattern {
  using FuncOpPartialLoweringPattern::FuncOpPartialLoweringPattern;

  LogicalResult
  partiallyLowerFuncToComp(FuncOp funcOp,
                           PatternRewriter &rewriter) const override {
    LogicalResult res = success();
    funcOp.walk([&](Operation *op) {
      // Only work on ops that support the ScfWhileOp.
      if (!isa<scf::WhileOp>(op))
        return WalkResult::advance();

      auto scfWhileOp = cast<scf::WhileOp>(op);
      ScfWhileOp whileOp(scfWhileOp);

      getState<ComponentLoweringState>().setUniqueName(whileOp.getOperation(),
                                                       "while");

      /// Check for do-while loops.
      /// TODO(mortbopet) can we support these? for now, do not support loops
      /// where iterargs are changed in the 'before' region. scf.WhileOp also
      /// has support for different types of iter_args and return args which we
      /// also do not support; iter_args and while return values are placed in
      /// the same registers.
      for (auto barg :
           enumerate(scfWhileOp.getBefore().front().getArguments())) {
        auto condOp = scfWhileOp.getConditionOp().getArgs()[barg.index()];
        if (barg.value() != condOp) {
          res = whileOp.getOperation()->emitError()
                << loweringState().irName(barg.value())
                << " != " << loweringState().irName(condOp)
                << "do-while loops not supported; expected iter-args to "
                   "remain untransformed in the 'before' region of the "
                   "scf.while op.";
          return WalkResult::interrupt();
        }
      }

      /// Create iteration argument registers.
      /// The iteration argument registers will be referenced:
      /// - In the "before" part of the while loop, calculating the conditional,
      /// - In the "after" part of the while loop,
      /// - Outside the while loop, rewriting the while loop return values.
      for (auto arg : enumerate(whileOp.getBodyArgs())) {
        std::string name = getState<ComponentLoweringState>()
                               .getUniqueName(whileOp.getOperation())
                               .str() +
                           "_arg" + std::to_string(arg.index());
        auto reg =
            createRegister(arg.value().getLoc(), rewriter, getComponent(),
                           arg.value().getType().getIntOrFloatBitWidth(), name);
        getState<ComponentLoweringState>().addLoopIterReg(whileOp, reg,
                                                          arg.index());
        arg.value().replaceAllUsesWith(reg.getOut());

        /// Also replace uses in the "before" region of the while loop
        whileOp.getConditionBlock()
            ->getArgument(arg.index())
            .replaceAllUsesWith(reg.getOut());
      }

      /// Create iter args initial value assignment group(s), one per register.
      SmallVector<calyx::GroupOp> initGroups;
      auto numOperands = whileOp.getOperation()->getNumOperands();
      for (size_t i = 0; i < numOperands; ++i) {
        auto initGroupOp =
            getState<ComponentLoweringState>().buildLoopIterArgAssignments(
                rewriter, whileOp,
                getState<ComponentLoweringState>().getComponentOp(),
                getState<ComponentLoweringState>().getUniqueName(
                    whileOp.getOperation()) +
                    "_init_" + std::to_string(i),
                whileOp.getOperation()->getOpOperand(i));
        initGroups.push_back(initGroupOp);
      }

<<<<<<< HEAD
      getState<ComponentLoweringState>().addBlockSchedulable(
          whileOp.getOperation()->getBlock(), WhileSchedulable{
                                                  whileOp,
                                                  initGroups,
                                              });
=======
      getState<ComponentLoweringState>().setLoopInitGroups(whileOp, initGroups);

>>>>>>> 4387a079
      return WalkResult::advance();
    });
    return res;
  }
};

/// Builds a control schedule by traversing the CFG of the function and
/// associating this with the previously created groups.
/// For simplicity, the generated control flow is expanded for all possible
/// paths in the input DAG. This elaborated control flow is later reduced in
/// the runControlFlowSimplification passes.
class BuildControl : public calyx::FuncOpPartialLoweringPattern {
  using FuncOpPartialLoweringPattern::FuncOpPartialLoweringPattern;

  LogicalResult
  partiallyLowerFuncToComp(FuncOp funcOp,
                           PatternRewriter &rewriter) const override {
    auto *entryBlock = &funcOp.getBlocks().front();
    rewriter.setInsertionPointToStart(
        getComponent().getControlOp().getBodyBlock());
    auto topLevelSeqOp = rewriter.create<calyx::SeqOp>(funcOp.getLoc());
    DenseSet<Block *> path;
    return buildCFGControl(path, rewriter, topLevelSeqOp.getBodyBlock(),
                           nullptr, entryBlock);
  }

private:
  /// Sequentially schedules the groups that registered themselves with
  /// 'block'.
  LogicalResult scheduleBasicBlock(PatternRewriter &rewriter,
                                   const DenseSet<Block *> &path,
                                   mlir::Block *parentCtrlBlock,
                                   mlir::Block *block) const {
    auto compBlockSchedulables =
        getState<ComponentLoweringState>().getBlockSchedulables(block);
    auto loc = block->front().getLoc();

    if (compBlockSchedulables.size() > 1) {
      auto seqOp = rewriter.create<calyx::SeqOp>(loc);
      parentCtrlBlock = seqOp.getBodyBlock();
    }

    for (auto &group : compBlockSchedulables) {
      rewriter.setInsertionPointToEnd(parentCtrlBlock);
      if (auto groupPtr = std::get_if<calyx::GroupOp>(&group); groupPtr) {
        rewriter.create<calyx::EnableOp>(groupPtr->getLoc(),
                                         groupPtr->getSymName());
      } else if (auto whileSchedPtr = std::get_if<WhileSchedulable>(&group);
                 whileSchedPtr) {
        auto &whileOp = whileSchedPtr->whileOp;

        auto whileCtrlOp =
            buildWhileCtrlOp(whileOp, whileSchedPtr->initGroups, rewriter);
        rewriter.setInsertionPointToEnd(whileCtrlOp.getBodyBlock());
        auto whileBodyOp =
            rewriter.create<calyx::SeqOp>(whileOp.getOperation()->getLoc());
        auto *whileBodyOpBlock = whileBodyOp.getBodyBlock();

        /// Only schedule the 'after' block. The 'before' block is
        /// implicitly scheduled when evaluating the while condition.
        LogicalResult res = buildCFGControl(path, rewriter, whileBodyOpBlock,
                                            block, whileOp.getBodyBlock());

        // Insert loop-latch at the end of the while group
        rewriter.setInsertionPointToEnd(whileBodyOpBlock);
        calyx::GroupOp whileLatchGroup =
            getState<ComponentLoweringState>().getLoopLatchGroup(whileOp);
        rewriter.create<calyx::EnableOp>(whileLatchGroup.getLoc(),
                                         whileLatchGroup.getName());

        if (res.failed())
          return res;
      } else
        llvm_unreachable("Unknown schedulable");
    }
    return success();
  }

  /// Schedules a block by inserting a branch argument assignment block (if any)
  /// before recursing into the scheduling of the block innards.
  /// Blocks 'from' and 'to' refer to blocks in the source program.
  /// parentCtrlBlock refers to the control block wherein control operations are
  /// to be inserted.
  LogicalResult schedulePath(PatternRewriter &rewriter,
                             const DenseSet<Block *> &path, Location loc,
                             Block *from, Block *to,
                             Block *parentCtrlBlock) const {
    /// Schedule any registered block arguments to be executed before the body
    /// of the branch.
    rewriter.setInsertionPointToEnd(parentCtrlBlock);
    auto preSeqOp = rewriter.create<calyx::SeqOp>(loc);
    rewriter.setInsertionPointToEnd(preSeqOp.getBodyBlock());
    for (auto barg :
         getState<ComponentLoweringState>().getBlockArgGroups(from, to))
      rewriter.create<calyx::EnableOp>(barg.getLoc(), barg.symName());

    return buildCFGControl(path, rewriter, parentCtrlBlock, from, to);
  }

  LogicalResult buildCFGControl(DenseSet<Block *> path,
                                PatternRewriter &rewriter,
                                mlir::Block *parentCtrlBlock,
                                mlir::Block *preBlock,
                                mlir::Block *block) const {
    if (path.count(block) != 0)
      return preBlock->getTerminator()->emitError()
             << "CFG backedge detected. Loops must be raised to 'scf.while' or "
                "'scf.for' operations.";

    rewriter.setInsertionPointToEnd(parentCtrlBlock);
    LogicalResult bbSchedResult =
        scheduleBasicBlock(rewriter, path, parentCtrlBlock, block);
    if (bbSchedResult.failed())
      return bbSchedResult;

    path.insert(block);
    auto successors = block->getSuccessors();
    auto nSuccessors = successors.size();
    if (nSuccessors > 0) {
      auto brOp = dyn_cast<BranchOpInterface>(block->getTerminator());
      assert(brOp);
      if (nSuccessors > 1) {
        /// TODO(mortbopet): we could choose to support ie. std.switch, but it
        /// would probably be easier to just require it to be lowered
        /// beforehand.
        assert(nSuccessors == 2 &&
               "only conditional branches supported for now...");
        /// Wrap each branch inside an if/else.
        auto cond = brOp->getOperand(0);
        auto condGroup = getState<ComponentLoweringState>()
                             .getEvaluatingGroup<calyx::CombGroupOp>(cond).value();
        auto symbolAttr = FlatSymbolRefAttr::get(
            StringAttr::get(getContext(), condGroup.getSymName()));

        auto ifOp = rewriter.create<calyx::IfOp>(
            brOp->getLoc(), cond, symbolAttr, /*initializeElseBody=*/true);
        rewriter.setInsertionPointToStart(ifOp.getThenBody());
        auto thenSeqOp = rewriter.create<calyx::SeqOp>(brOp.getLoc());
        rewriter.setInsertionPointToStart(ifOp.getElseBody());
        auto elseSeqOp = rewriter.create<calyx::SeqOp>(brOp.getLoc());

        bool trueBrSchedSuccess =
            schedulePath(rewriter, path, brOp.getLoc(), block, successors[0],
                         thenSeqOp.getBodyBlock())
                .succeeded();
        bool falseBrSchedSuccess = true;
        if (trueBrSchedSuccess) {
          falseBrSchedSuccess =
              schedulePath(rewriter, path, brOp.getLoc(), block, successors[1],
                           elseSeqOp.getBodyBlock())
                  .succeeded();
        }

        return success(trueBrSchedSuccess && falseBrSchedSuccess);
      } else {
        /// Schedule sequentially within the current parent control block.
        return schedulePath(rewriter, path, brOp.getLoc(), block,
                            successors.front(), parentCtrlBlock);
      }
    }
    return success();
  }

  calyx::WhileOp buildWhileCtrlOp(ScfWhileOp whileOp,
                                  SmallVector<calyx::GroupOp> initGroups,
                                  PatternRewriter &rewriter) const {
    Location loc = whileOp.getLoc();
    /// Insert while iter arg initialization group(s). Emit a
    /// parallel group to assign one or more registers all at once.
    {
      PatternRewriter::InsertionGuard g(rewriter);
      auto parOp = rewriter.create<calyx::ParOp>(loc);
      rewriter.setInsertionPointToStart(parOp.getBodyBlock());
      for (calyx::GroupOp group : initGroups)
        rewriter.create<calyx::EnableOp>(group.getLoc(), group.getName());
    }

    /// Insert the while op itself.
    auto cond = whileOp.getConditionValue();
    auto condGroup = getState<ComponentLoweringState>()
                         .getEvaluatingGroup<calyx::CombGroupOp>(cond).value();
    auto symbolAttr = FlatSymbolRefAttr::get(
        StringAttr::get(getContext(), condGroup.getSymName()));
    return rewriter.create<calyx::WhileOp>(loc, cond, symbolAttr);
  }
};

/// LateSSAReplacement contains various functions for replacing SSA values that
/// were not replaced during op construction.
class LateSSAReplacement : public calyx::FuncOpPartialLoweringPattern {
  using FuncOpPartialLoweringPattern::FuncOpPartialLoweringPattern;

  LogicalResult partiallyLowerFuncToComp(FuncOp funcOp,
                                         PatternRewriter &) const override {
    funcOp.walk([&](scf::WhileOp op) {
      /// The yielded values returned from the while op will be present in the
      /// iterargs registers post execution of the loop.
      /// This is done now, as opposed to during BuildWhileGroups since if the
      /// results of the whileOp were replaced before
      /// BuildOpGroups/BuildControl, the whileOp would get dead-code
      /// eliminated.
      ScfWhileOp whileOp(op);
      for (auto res :
           getState<ComponentLoweringState>().getLoopIterRegs(whileOp))
        whileOp.getOperation()->getResults()[res.first].replaceAllUsesWith(
            res.second.getOut());
    });

    funcOp.walk([&](memref::LoadOp loadOp) {
      if (calyx::singleLoadFromMemory(loadOp)) {
        /// In buildOpGroups we did not replace loadOp's results, to ensure a
        /// link between evaluating groups (which fix the input addresses of a
        /// memory op) and a readData result. Now, we may replace these SSA
        /// values with their memoryOp readData output.
        loadOp.getResult().replaceAllUsesWith(
            getState<ComponentLoweringState>()
                .getMemoryInterface(loadOp.getMemref())
                .readData());
      }
    });

    return success();
  }
};

/// Erases FuncOp operations.
class CleanupFuncOps : public calyx::FuncOpPartialLoweringPattern {
  using FuncOpPartialLoweringPattern::FuncOpPartialLoweringPattern;

  LogicalResult matchAndRewrite(FuncOp funcOp,
                                PatternRewriter &rewriter) const override {
    rewriter.eraseOp(funcOp);
    return success();
  }

  LogicalResult
  partiallyLowerFuncToComp(FuncOp funcOp,
                           PatternRewriter &rewriter) const override {
    return success();
  }
};

//===----------------------------------------------------------------------===//
// Pass driver
//===----------------------------------------------------------------------===//
class SCFToCalyxPass : public SCFToCalyxBase<SCFToCalyxPass> {
public:
  SCFToCalyxPass()
      : SCFToCalyxBase<SCFToCalyxPass>(), partialPatternRes(success()) {}
  void runOnOperation() override;

  LogicalResult setTopLevelFunction(mlir::ModuleOp moduleOp,
                                    std::string &topLevelFunction) {
    if (!topLevelFunctionOpt.empty()) {
      if (SymbolTable::lookupSymbolIn(moduleOp, topLevelFunctionOpt) ==
          nullptr) {
        moduleOp.emitError() << "Top level function '" << topLevelFunctionOpt
                             << "' not found in module.";
        return failure();
      }
      topLevelFunction = topLevelFunctionOpt;
    } else {
      /// No top level function set; infer top level if the module only contains
      /// a single function, else, throw error.
      auto funcOps = moduleOp.getOps<FuncOp>();
      if (std::distance(funcOps.begin(), funcOps.end()) == 1)
        topLevelFunction = (*funcOps.begin()).getSymName().str();
      else {
        moduleOp.emitError()
            << "Module contains multiple functions, but no top level "
               "function was set. Please see --top-level-function";
        return failure();
      }
    }
    return success();
  }

  struct LoweringPattern {
    enum class Strategy { Once, Greedy };
    RewritePatternSet pattern;
    Strategy strategy;
  };

  //// Labels the entry point of a Calyx program.
  /// Furthermore, this function performs validation on the input function,
  /// to ensure that we've implemented the capabilities necessary to convert
  /// it.
  LogicalResult labelEntryPoint(StringRef topLevelFunction) {
    // Program legalization - the partial conversion driver will not run
    // unless some pattern is provided - provide a dummy pattern.
    struct DummyPattern : public OpRewritePattern<mlir::ModuleOp> {
      using OpRewritePattern::OpRewritePattern;
      LogicalResult matchAndRewrite(mlir::ModuleOp,
                                    PatternRewriter &) const override {
        return failure();
      }
    };

    ConversionTarget target(getContext());
    target.addLegalDialect<calyx::CalyxDialect>();
    target.addLegalDialect<scf::SCFDialect>();
    target.addIllegalDialect<hw::HWDialect>();
    target.addIllegalDialect<comb::CombDialect>();

    // For loops should have been lowered to while loops
    target.addIllegalOp<scf::ForOp>();

    // Only accept std operations which we've added lowerings for
    target.addIllegalDialect<FuncDialect>();
    target.addIllegalDialect<ArithDialect>();
    target.addLegalOp<AddIOp, SubIOp, CmpIOp, ShLIOp, ShRUIOp, ShRSIOp, AndIOp,
                      XOrIOp, OrIOp, ExtUIOp, TruncIOp, CondBranchOp, BranchOp,
                      MulIOp, DivUIOp, DivSIOp, RemUIOp, RemSIOp, ReturnOp,
                      arith::ConstantOp, IndexCastOp, FuncOp, ExtSIOp>();

    RewritePatternSet legalizePatterns(&getContext());
    legalizePatterns.add<DummyPattern>(&getContext());
    DenseSet<Operation *> legalizedOps;
    if (applyPartialConversion(getOperation(), target,
                               std::move(legalizePatterns))
            .failed())
      return failure();

    // Program conversion
    return calyx::applyModuleOpConversion(getOperation(), topLevelFunction);
  }

  /// 'Once' patterns are expected to take an additional LogicalResult&
  /// argument, to forward their result state (greedyPatternRewriteDriver
  /// results are skipped for Once patterns).
  template <typename TPattern, typename... PatternArgs>
  void addOncePattern(SmallVectorImpl<LoweringPattern> &patterns,
                      PatternArgs &&...args) {
    RewritePatternSet ps(&getContext());
    ps.add<TPattern>(&getContext(), partialPatternRes, args...);
    patterns.push_back(
        LoweringPattern{std::move(ps), LoweringPattern::Strategy::Once});
  }

  template <typename TPattern, typename... PatternArgs>
  void addGreedyPattern(SmallVectorImpl<LoweringPattern> &patterns,
                        PatternArgs &&...args) {
    RewritePatternSet ps(&getContext());
    ps.add<TPattern>(&getContext(), args...);
    patterns.push_back(
        LoweringPattern{std::move(ps), LoweringPattern::Strategy::Greedy});
  }

  LogicalResult runPartialPattern(RewritePatternSet &pattern, bool runOnce) {
    assert(pattern.getNativePatterns().size() == 1 &&
           "Should only apply 1 partial lowering pattern at once");

    // During component creation, the function body is inlined into the
    // component body for further processing. However, proper control flow
    // will only be established later in the conversion process, so ensure
    // that rewriter optimizations (especially DCE) are disabled.
    GreedyRewriteConfig config;
    config.enableRegionSimplification = false;
    if (runOnce)
      config.maxIterations = 1;

    /// Can't return applyPatternsAndFoldGreedily. Root isn't
    /// necessarily erased so it will always return failed(). Instead,
    /// forward the 'succeeded' value from PartialLoweringPatternBase.
    (void)applyPatternsAndFoldGreedily(getOperation(), std::move(pattern),
                                       config);
    return partialPatternRes;
  }

private:
  LogicalResult partialPatternRes;
  std::shared_ptr<calyx::CalyxLoweringState> loweringState = nullptr;
};

void SCFToCalyxPass::runOnOperation() {
  // Clear internal state. See https://github.com/llvm/circt/issues/3235
  loweringState.reset();
  partialPatternRes = LogicalResult::failure();

  std::string topLevelFunction;
  if (failed(setTopLevelFunction(getOperation(), topLevelFunction))) {
    signalPassFailure();
    return;
  }

  /// Start conversion
  if (failed(labelEntryPoint(topLevelFunction))) {
    signalPassFailure();
    return;
  }
  loweringState = std::make_shared<calyx::CalyxLoweringState>(getOperation(),
                                                              topLevelFunction);

  /// --------------------------------------------------------------------------
  /// If you are a developer, it may be helpful to add a
  /// 'getOperation()->dump()' call after the execution of each stage to
  /// view the transformations that's going on.
  /// --------------------------------------------------------------------------

  /// A mapping is maintained between a function operation and its corresponding
  /// Calyx component.
  DenseMap<FuncOp, calyx::ComponentOp> funcMap;
  SmallVector<LoweringPattern, 8> loweringPatterns;
  calyx::PatternApplicationState patternState;

  /// Creates a new Calyx component for each FuncOp in the inpurt module.
  addOncePattern<FuncOpConversion>(loweringPatterns, patternState, funcMap,
                                   *loweringState);

  /// This pass inlines scf.ExecuteRegionOp's by adding control-flow.
  addGreedyPattern<InlineExecuteRegionOpPattern>(loweringPatterns);

  /// This pattern converts all index typed values to an i32 integer.
  addOncePattern<calyx::ConvertIndexTypes>(loweringPatterns, patternState,
                                           funcMap, *loweringState);

  /// This pattern creates registers for all basic-block arguments.
  addOncePattern<calyx::BuildBasicBlockRegs>(loweringPatterns, patternState,
                                             funcMap, *loweringState);

  /// This pattern creates registers for the function return values.
  addOncePattern<calyx::BuildReturnRegs>(loweringPatterns, patternState,
                                         funcMap, *loweringState);

  /// This pattern creates registers for iteration arguments of scf.while
  /// operations. Additionally, creates a group for assigning the initial
  /// value of the iteration argument registers.
  addOncePattern<BuildWhileGroups>(loweringPatterns, patternState, funcMap,
                                   *loweringState);

  /// This pattern converts operations within basic blocks to Calyx library
  /// operators. Combinational operations are assigned inside a
  /// calyx::CombGroupOp, and sequential inside calyx::GroupOps.
  /// Sequential groups are registered with the Block* of which the operation
  /// originated from. This is used during control schedule generation. By
  /// having a distinct group for each operation, groups are analogous to SSA
  /// values in the source program.
  addOncePattern<BuildOpGroups>(loweringPatterns, patternState, funcMap,
                                *loweringState);

  /// This pattern traverses the CFG of the program and generates a control
  /// schedule based on the calyx::GroupOp's which were registered for each
  /// basic block in the source function.
  addOncePattern<BuildControl>(loweringPatterns, patternState, funcMap,
                               *loweringState);

  /// This pass recursively inlines use-def chains of combinational logic (from
  /// non-stateful groups) into groups referenced in the control schedule.
  addOncePattern<calyx::InlineCombGroups>(loweringPatterns, patternState,
                                          *loweringState);

  /// This pattern performs various SSA replacements that must be done
  /// after control generation.
  addOncePattern<LateSSAReplacement>(loweringPatterns, patternState, funcMap,
                                     *loweringState);

  /// Eliminate any unused combinational groups. This is done before
  /// calyx::RewriteMemoryAccesses to avoid inferring slice components for
  /// groups that will be removed.
  addGreedyPattern<calyx::EliminateUnusedCombGroups>(loweringPatterns);

  /// This pattern rewrites accesses to memories which are too wide due to
  /// index types being converted to a fixed-width integer type.
  addOncePattern<calyx::RewriteMemoryAccesses>(loweringPatterns, patternState,
                                               *loweringState);

  /// This pattern removes the source FuncOp which has now been converted into
  /// a Calyx component.
  addOncePattern<CleanupFuncOps>(loweringPatterns, patternState, funcMap,
                                 *loweringState);

  /// Sequentially apply each lowering pattern.
  for (auto &pat : loweringPatterns) {
    LogicalResult partialPatternRes = runPartialPattern(
        pat.pattern,
        /*runOnce=*/pat.strategy == LoweringPattern::Strategy::Once);
    if (succeeded(partialPatternRes))
      continue;
    signalPassFailure();
    return;
  }

  //===----------------------------------------------------------------------===//
  // Cleanup patterns
  //===----------------------------------------------------------------------===//
  RewritePatternSet cleanupPatterns(&getContext());
  cleanupPatterns.add<calyx::MultipleGroupDonePattern,
                      calyx::NonTerminatingGroupDonePattern>(&getContext());
  if (failed(applyPatternsAndFoldGreedily(getOperation(),
                                          std::move(cleanupPatterns)))) {
    signalPassFailure();
    return;
  }

  if (ciderSourceLocationMetadata) {
    // Debugging information for the Cider debugger.
    // Reference: https://docs.calyxir.org/debug/cider.html
    SmallVector<Attribute, 16> sourceLocations;
    getOperation()->walk([&](calyx::ComponentOp component) {
      return getCiderSourceLocationMetadata(component, sourceLocations);
    });

    MLIRContext *context = getOperation()->getContext();
    getOperation()->setAttr("calyx.metadata",
                            ArrayAttr::get(context, sourceLocations));
  }
}

} // namespace scftocalyx

//===----------------------------------------------------------------------===//
// Pass initialization
//===----------------------------------------------------------------------===//

std::unique_ptr<OperationPass<ModuleOp>> createSCFToCalyxPass() {
  return std::make_unique<scftocalyx::SCFToCalyxPass>();
}

} // namespace circt<|MERGE_RESOLUTION|>--- conflicted
+++ resolved
@@ -80,7 +80,7 @@
   ScfWhileOp whileOp;
   /// The group(s) to schedule before the while operation These groups should
   /// set the initial value(s) of the loop init_args register(s).
-  SmallVector<calyx::GroupOp> initGroups;
+  SmallVector<calyx::GroupInterface> initGroups;
 };
 
 /// A variant of types representing schedulable operations.
@@ -669,10 +669,10 @@
   // Only need to add the whileOp to the BlockSchedulables scheduler interface.
   // Everything else was handled in the `BuildWhileGroups` pattern.
   ScfWhileOp scfWhileOp(whileOp);
-  SmallVector<calyx::GroupOp> initWhileGroups =
+  SmallVector<calyx::GroupInterface> initWhileGroups =
       getState<ComponentLoweringState>().getLoopInitGroups(scfWhileOp);
-  getState<ComponentLoweringState>().addBlockScheduleable(
-      whileOp.getOperation()->getBlock(), WhileScheduleable{
+  getState<ComponentLoweringState>().addBlockSchedulable(
+      whileOp.getOperation()->getBlock(), WhileSchedulable{
                                               scfWhileOp,
                                               initWhileGroups,
                                           });
@@ -916,7 +916,6 @@
       }
 
       /// Create iter args initial value assignment group(s), one per register.
-      SmallVector<calyx::GroupOp> initGroups;
       auto numOperands = whileOp.getOperation()->getNumOperands();
       for (size_t i = 0; i < numOperands; ++i) {
         auto initGroupOp =
@@ -927,19 +926,14 @@
                     whileOp.getOperation()) +
                     "_init_" + std::to_string(i),
                 whileOp.getOperation()->getOpOperand(i));
-        initGroups.push_back(initGroupOp);
+        getState<ComponentLoweringState>().addLoopInitGroup(whileOp, initGroupOp);
       }
 
-<<<<<<< HEAD
       getState<ComponentLoweringState>().addBlockSchedulable(
           whileOp.getOperation()->getBlock(), WhileSchedulable{
                                                   whileOp,
-                                                  initGroups,
                                               });
-=======
-      getState<ComponentLoweringState>().setLoopInitGroups(whileOp, initGroups);
-
->>>>>>> 4387a079
+
       return WalkResult::advance();
     });
     return res;
@@ -1104,7 +1098,7 @@
   }
 
   calyx::WhileOp buildWhileCtrlOp(ScfWhileOp whileOp,
-                                  SmallVector<calyx::GroupOp> initGroups,
+                                  SmallVector<calyx::GroupInterface> initGroups,
                                   PatternRewriter &rewriter) const {
     Location loc = whileOp.getLoc();
     /// Insert while iter arg initialization group(s). Emit a
@@ -1113,8 +1107,8 @@
       PatternRewriter::InsertionGuard g(rewriter);
       auto parOp = rewriter.create<calyx::ParOp>(loc);
       rewriter.setInsertionPointToStart(parOp.getBodyBlock());
-      for (calyx::GroupOp group : initGroups)
-        rewriter.create<calyx::EnableOp>(group.getLoc(), group.getName());
+      for (calyx::GroupInterface group : initGroups)
+        rewriter.create<calyx::EnableOp>(group.getLoc(), group.symName());
     }
 
     /// Insert the while op itself.
