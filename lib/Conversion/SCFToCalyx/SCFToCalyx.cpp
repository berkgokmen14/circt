--- conflicted
+++ resolved
@@ -78,12 +78,9 @@
 struct WhileSchedulable {
   /// While operation to schedule.
   ScfWhileOp whileOp;
-  /// The group(s) to schedule before the while operation These groups should
-  /// set the initial value(s) of the loop init_args register(s).
-  SmallVector<calyx::GroupInterface> initGroups;
 };
 
-/// A variant of types representing schedulable operations.
+/// A variant of types representing scheduleable operations.
 using Schedulable = std::variant<calyx::GroupOp, WhileSchedulable>;
 
 /// Handles the current state of lowering of a Calyx component. It is mainly
@@ -254,7 +251,6 @@
         getState<ComponentLoweringState>().getUniqueName(opName));
     // Operation pipelines are not combinational, so a GroupOp is required.
     auto group = createGroupForOp<calyx::GroupOp>(rewriter, op);
-
     OpBuilder builder(group->getRegion(0));
     getState<ComponentLoweringState>().addBlockSchedulable(op->getBlock(),
                                                             group);
@@ -376,16 +372,11 @@
                                      regWriteEn);
     rewriter.create<calyx::GroupDoneOp>(loadOp.getLoc(), reg.getDone());
     loadOp.getResult().replaceAllUsesWith(reg.getOut());
-<<<<<<< HEAD
-    getState<ComponentLoweringState>().addBlockSchedulable(loadOp->getBlock(),
-                                                            group);
-=======
     res = reg.getOut();
->>>>>>> 33655080
   }
 
   getState<ComponentLoweringState>().registerEvaluatingGroup(res, group);
-  getState<ComponentLoweringState>().addBlockScheduleable(loadOp->getBlock(),
+  getState<ComponentLoweringState>().addBlockSchedulable(loadOp->getBlock(),
                                                           group);
   return success();
 }
@@ -396,7 +387,7 @@
       storeOp.getMemref());
   auto group = createGroupForOp<calyx::GroupOp>(rewriter, storeOp);
 
-  // This is a sequential group, so register it as being schedulable for the
+  // This is a sequential group, so register it as being scheduleable for the
   // block.
   getState<ComponentLoweringState>().addBlockSchedulable(storeOp->getBlock(),
                                                           group);
@@ -409,11 +400,7 @@
       storeOp.getLoc(), memoryInterface.writeEn(),
       createConstant(storeOp.getLoc(), rewriter, getComponent(), 1, 1));
   rewriter.create<calyx::GroupDoneOp>(storeOp.getLoc(),
-<<<<<<< HEAD
-                                      memoryInterface.readDone());
-=======
                                       memoryInterface.writeDone());
->>>>>>> 33655080
 
   return success();
 }
@@ -717,12 +704,9 @@
   // Only need to add the whileOp to the BlockSchedulables scheduler interface.
   // Everything else was handled in the `BuildWhileGroups` pattern.
   ScfWhileOp scfWhileOp(whileOp);
-  SmallVector<calyx::GroupInterface> initWhileGroups =
-      getState<ComponentLoweringState>().getLoopInitGroups(scfWhileOp);
   getState<ComponentLoweringState>().addBlockSchedulable(
       whileOp.getOperation()->getBlock(), WhileSchedulable{
                                               scfWhileOp,
-                                              initWhileGroups,
                                           });
   return success();
 }
@@ -877,11 +861,7 @@
       unsigned outPortsIt = extMemPortIndices.getSecond().second +
                             compOp.getInputPortInfo().size();
       extMemPorts.readData = compOp.getArgument(inPortsIt++);
-<<<<<<< HEAD
-      extMemPorts.readDone = compOp.getArgument(inPortsIt);
-=======
       extMemPorts.writeDone = compOp.getArgument(inPortsIt);
->>>>>>> 33655080
       extMemPorts.writeData = compOp.getArgument(outPortsIt++);
       unsigned nAddresses = extMemPortIndices.getFirst()
                                 .getType()
@@ -981,11 +961,6 @@
         getState<ComponentLoweringState>().addLoopInitGroup(whileOp, initGroupOp);
       }
 
-      getState<ComponentLoweringState>().addBlockSchedulable(
-          whileOp.getOperation()->getBlock(), WhileSchedulable{
-                                                  whileOp,
-                                              });
-
       return WalkResult::advance();
     });
     return res;
@@ -1036,9 +1011,9 @@
       } else if (auto whileSchedPtr = std::get_if<WhileSchedulable>(&group);
                  whileSchedPtr) {
         auto &whileOp = whileSchedPtr->whileOp;
-
+        auto initGroups = getState<ComponentLoweringState>().getLoopInitGroups(whileOp);
         auto whileCtrlOp =
-            buildWhileCtrlOp(whileOp, whileSchedPtr->initGroups, rewriter);
+            buildWhileCtrlOp(whileOp, initGroups, rewriter);
         rewriter.setInsertionPointToEnd(whileCtrlOp.getBodyBlock());
         auto whileBodyOp =
             rewriter.create<calyx::SeqOp>(whileOp.getOperation()->getLoc());
@@ -1059,7 +1034,7 @@
         if (res.failed())
           return res;
       } else
-        llvm_unreachable("Unknown schedulable");
+        llvm_unreachable("Unknown scheduleable");
     }
     return success();
   }
@@ -1116,9 +1091,9 @@
         /// Wrap each branch inside an if/else.
         auto cond = brOp->getOperand(0);
         auto condGroup = getState<ComponentLoweringState>()
-                             .getEvaluatingGroup<calyx::CombGroupOp>(cond).value();
+                             .getEvaluatingGroup<calyx::CombGroupOp>(cond);
         auto symbolAttr = FlatSymbolRefAttr::get(
-            StringAttr::get(getContext(), condGroup.getSymName()));
+            StringAttr::get(getContext(), condGroup->getSymName()));
 
         auto ifOp = rewriter.create<calyx::IfOp>(
             brOp->getLoc(), cond, symbolAttr, /*initializeElseBody=*/true);
@@ -1140,11 +1115,11 @@
         }
 
         return success(trueBrSchedSuccess && falseBrSchedSuccess);
-      } else {
-        /// Schedule sequentially within the current parent control block.
-        return schedulePath(rewriter, path, brOp.getLoc(), block,
-                            successors.front(), parentCtrlBlock);
       }
+
+      /// Schedule sequentially within the current parent control block.
+      return schedulePath(rewriter, path, brOp.getLoc(), block,
+                          successors.front(), parentCtrlBlock);
     }
     return success();
   }
@@ -1166,9 +1141,9 @@
     /// Insert the while op itself.
     auto cond = whileOp.getConditionValue();
     auto condGroup = getState<ComponentLoweringState>()
-                         .getEvaluatingGroup<calyx::CombGroupOp>(cond).value();
+                         .getEvaluatingGroup<calyx::CombGroupOp>(cond);
     auto symbolAttr = FlatSymbolRefAttr::get(
-        StringAttr::get(getContext(), condGroup.getSymName()));
+        StringAttr::get(getContext(), condGroup->getSymName()));
     return rewriter.create<calyx::WhileOp>(loc, cond, symbolAttr);
   }
 };
