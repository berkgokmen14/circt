--- conflicted
+++ resolved
@@ -254,12 +254,9 @@
         getState<ComponentLoweringState>().getUniqueName(opName));
     // Operation pipelines are not combinational, so a GroupOp is required.
     auto group = createGroupForOp<calyx::GroupOp>(rewriter, op);
-<<<<<<< HEAD
+
+    OpBuilder builder(group->getRegion(0));
     getState<ComponentLoweringState>().addBlockSchedulable(op->getBlock(),
-=======
-    OpBuilder builder(group->getRegion(0));
-    getState<ComponentLoweringState>().addBlockScheduleable(op->getBlock(),
->>>>>>> d80167b7
                                                             group);
 
     rewriter.setInsertionPointToEnd(group.getBodyBlock());
