--- conflicted
+++ resolved
@@ -127,14 +127,6 @@
               return {sCore};
             })
         .Case<SgtLibOp, SltLibOp, SeqLibOp, SneqLibOp, SgeLibOp, SleLibOp,
-<<<<<<< HEAD
-              SrshLibOp, SeqMultLibOp, SeqRemULibOp, SeqRemSLibOp, SeqDivULibOp,
-              SeqDivSLibOp>([&](auto op) -> FailureOr<StringRef> {
-          static constexpr std::string_view sBinaryOperators =
-              "binary_operators";
-          return {sBinaryOperators};
-        })
-=======
               SrshLibOp, MultPipeLibOp, RemUPipeLibOp, RemSPipeLibOp,
               DivUPipeLibOp, DivSPipeLibOp, ExtSILibOp>(
             [&](auto op) -> FailureOr<StringRef> {
@@ -142,23 +134,10 @@
                   "binary_operators";
               return {sBinaryOperators};
             })
->>>>>>> 2caafc76
         .Case<SeqMemoryOp>([&](auto op) -> FailureOr<StringRef> {
           static constexpr std::string_view sMemories = "memories";
           return {sMemories};
         })
-<<<<<<< HEAD
-        .Case<PipelinedMultLibOp>([&](auto op) -> FailureOr<StringRef> {
-          static constexpr std::string_view sMemories = "pipelined";
-          return {sMemories};
-        })
-        .Case<StallableMultLibOp>([&](auto op) -> FailureOr<StringRef> {
-          static constexpr std::string_view sMemories = "stallable";
-          return {sMemories};
-        })
-        /*.Case<>([&](auto op) { library = "math"; })*/
-=======
->>>>>>> 2caafc76
         .Default([&](auto op) {
           auto diag = op->emitOpError() << "not supported for emission";
           return diag;
@@ -662,13 +641,9 @@
                 SubLibOp, ShruLibOp, RshLibOp, SrshLibOp, LshLibOp, AndLibOp,
                 NotLibOp, OrLibOp, XorLibOp, WireLibOp>(
               [&](auto op) { emitLibraryPrimTypedByFirstInputPort(op); })
-<<<<<<< HEAD
-          .Case<SeqMultLibOp, PipelinedMultLibOp, StallableMultLibOp>(
-=======
           .Case<MuxLibOp>(
               [&](auto op) { emitLibraryPrimTypedByFirstOutputPort(op); })
           .Case<MultPipeLibOp>(
->>>>>>> 2caafc76
               [&](auto op) { emitLibraryPrimTypedByFirstOutputPort(op); })
           .Case<SeqRemULibOp, SeqDivULibOp>([&](auto op) {
             emitLibraryPrimTypedByFirstOutputPort(
