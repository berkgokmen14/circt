//===- CalyxLoweringUtils.cpp - Calyx lowering utility methods --*- C++ -*-===//
//
// Part of the LLVM Project, under the Apache License v2.0 with LLVM Exceptions.
// See https://llvm.org/LICENSE.txt for license information.
// SPDX-License-Identifier: Apache-2.0 WITH LLVM-exception
//
//===----------------------------------------------------------------------===//
//
// Various lowering utility methods converting to and from Calyx programs.
//
//===----------------------------------------------------------------------===//

#include "circt/Dialect/Calyx/CalyxLoweringUtils.h"
#include "circt/Dialect/Calyx/CalyxHelpers.h"
#include "circt/Dialect/Calyx/CalyxOps.h"
#include "circt/Support/LLVM.h"
#include "mlir/Dialect/ControlFlow/IR/ControlFlowOps.h"
#include "mlir/Dialect/MemRef/IR/MemRef.h"
#include "mlir/Dialect/SCF/IR/SCF.h"
#include "mlir/IR/Matchers.h"

#include <cassert>
#include <variant>

using namespace llvm;
using namespace mlir;
using namespace mlir::arith;

namespace circt {
namespace calyx {

void appendPortsForExternalMemref(PatternRewriter &rewriter, StringRef memName,
                                  Value memref, unsigned memoryID,
                                  SmallVectorImpl<calyx::PortInfo> &inPorts,
                                  SmallVectorImpl<calyx::PortInfo> &outPorts) {
  MemRefType memrefType = memref.getType().cast<MemRefType>();

  // Ports constituting a memory interface are added a set of attributes under
  // a "mem : {...}" dictionary. These attributes allows for deducing which
  // top-level I/O signals constitutes a unique memory interface.
  auto getMemoryInterfaceAttr = [&](StringRef tag,
                                    std::optional<unsigned> addrIdx = {}) {
    auto attrs = SmallVector<NamedAttribute>{
        // "id" denotes a unique memory interface.
        rewriter.getNamedAttr("id", rewriter.getI32IntegerAttr(memoryID)),
        // "tag" denotes the function of this signal.
        rewriter.getNamedAttr("tag", rewriter.getStringAttr(tag))};
    if (addrIdx.has_value())
      // "addr_idx" denotes the address index of this signal, for
      // multi-dimensional memory interfaces.
      attrs.push_back(rewriter.getNamedAttr(
          "addr_idx", rewriter.getI32IntegerAttr(*addrIdx)));

    return rewriter.getNamedAttr("mem", rewriter.getDictionaryAttr(attrs));
  };

  // Read data
  inPorts.push_back(calyx::PortInfo{
      rewriter.getStringAttr(memName + "_read_data"),
      memrefType.getElementType(), calyx::Direction::Input,
      DictionaryAttr::get(rewriter.getContext(),
                          {getMemoryInterfaceAttr("read_data")})});

  // Done
  inPorts.push_back(
      calyx::PortInfo{rewriter.getStringAttr(memName + "_done"),
                      rewriter.getI1Type(), calyx::Direction::Input,
                      DictionaryAttr::get(rewriter.getContext(),
                                          {getMemoryInterfaceAttr("done")})});

  // Write data
  outPorts.push_back(calyx::PortInfo{
      rewriter.getStringAttr(memName + "_write_data"),
      memrefType.getElementType(), calyx::Direction::Output,
      DictionaryAttr::get(rewriter.getContext(),
                          {getMemoryInterfaceAttr("write_data")})});

  // Memory address outputs
  for (auto dim : enumerate(memrefType.getShape())) {
    outPorts.push_back(calyx::PortInfo{
        rewriter.getStringAttr(memName + "_addr" + std::to_string(dim.index())),
        rewriter.getIntegerType(calyx::handleZeroWidth(dim.value())),
        calyx::Direction::Output,
        DictionaryAttr::get(rewriter.getContext(),
                            {getMemoryInterfaceAttr("addr", dim.index())})});
  }

  // Write enable
  outPorts.push_back(calyx::PortInfo{
      rewriter.getStringAttr(memName + "_write_en"), rewriter.getI1Type(),
      calyx::Direction::Output,
      DictionaryAttr::get(rewriter.getContext(),
                          {getMemoryInterfaceAttr("write_en")})});
}

WalkResult
getCiderSourceLocationMetadata(calyx::ComponentOp component,
                               SmallVectorImpl<Attribute> &sourceLocations) {
  Builder builder(component->getContext());
  return component.getControlOp().walk([&](Operation *op) {
    if (!calyx::isControlLeafNode(op))
      return WalkResult::advance();

    std::string sourceLocation;
    llvm::raw_string_ostream os(sourceLocation);
    op->getLoc()->print(os);
    int64_t position = sourceLocations.size();
    sourceLocations.push_back(
        StringAttr::get(op->getContext(), sourceLocation));

    op->setAttr("pos", builder.getI64IntegerAttr(position));
    return WalkResult::advance();
  });
}

bool matchConstantOp(Operation *op, APInt &value) {
  return mlir::detail::constant_int_op_binder(&value).match(op);
}

bool singleLoadFromMemory(Value memoryReference) {
  return llvm::count_if(memoryReference.getUses(), [](OpOperand &user) {
           return isa<mlir::memref::LoadOp>(user.getOwner());
         }) <= 1;
}

bool noStoresToMemory(Value memoryReference) {
  return llvm::none_of(memoryReference.getUses(), [](OpOperand &user) {
    return isa<mlir::memref::StoreOp>(user.getOwner());
  });
}

bool singleLoadFromMemoryInBlock(Value memoryReference, Block *block) {
  return llvm::count_if(memoryReference.getUses(), [&block](OpOperand &user) {
           auto res = block->walk([&](mlir::memref::LoadOp op) {
             if (op.getOperation() == user.getOwner())
               return WalkResult::interrupt();
             return WalkResult::advance();
           });
           return res.wasInterrupted();
         }) <= 1;
}

bool noStoresToMemoryInBlock(Value memoryReference, Block *block) {
  return llvm::none_of(memoryReference.getUses(), [&block](OpOperand &user) {
    auto res = block->walk([&](mlir::memref::StoreOp op) {
      if (op.getOperation() == user.getOwner())
        return WalkResult::interrupt();
      return WalkResult::advance();
    });
    return res.wasInterrupted();
  });
}

Value getComponentOutput(calyx::ComponentOp compOp, unsigned outPortIdx) {
  size_t index = compOp.getInputPortInfo().size() + outPortIdx;
  assert(index < compOp.getNumArguments() &&
         "Exceeded number of arguments in the Component");
  return compOp.getArgument(index);
}

Type convIndexType(OpBuilder &builder, Type type) {
  if (type.isIndex())
    return builder.getI32Type();
  return type;
}

// Creates a new calyx::StaticGroupOp group within compOp.
StaticGroupOp createStaticGroup(OpBuilder &builder, calyx::ComponentOp compOp,
                                Location loc, Twine uniqueName,
                                uint64_t latency) {
  mlir::IRRewriter::InsertionGuard guard(builder);
  builder.setInsertionPointToEnd(compOp.getWiresOp().getBodyBlock());
  return builder.create<StaticGroupOp>(loc, uniqueName.str(), latency);
}

unsigned getBitWidth(Type t) {
  if (t.isIndex()) {
    return 32;
  }

  return t.getIntOrFloatBitWidth();
}

<<<<<<< HEAD
Value buildCombAndTree(OpBuilder &builder,
                       ComponentLoweringStateInterface &state, Location loc,
                       SmallVector<Value> values) {
=======
Value buildCombAndTree(OpBuilder &builder, ComponentLoweringStateInterface &state, Location loc, SmallVector<Value> values) {
>>>>>>> d1427dc7
  if (values.size() == 1)
    return values.front();

  auto type = builder.getI1Type();
  std::optional<Value> finalVal;
  for (Value v : values) {
    auto bitwidth = v.getType().getIntOrFloatBitWidth();
    assert(bitwidth == 1);
    if (!finalVal.has_value()) {
      finalVal = v;
      continue;
    }
<<<<<<< HEAD
    auto andOp = state.getNewLibraryOpInstance<calyx::AndLibOp>(
        builder, loc, {type, type, type});
=======
    auto andOp =
        state.getNewLibraryOpInstance<calyx::AndLibOp>(
            builder, loc, {type, type, type});
>>>>>>> d1427dc7
    builder.create<calyx::AssignOp>(loc, andOp.getLeft(), v);
    builder.create<calyx::AssignOp>(loc, andOp.getRight(), finalVal.value());
    finalVal = andOp.getOut();
  }

  return finalVal.value();
}

void buildAssignmentsForRegisterWrite(OpBuilder &builder,
                                      calyx::GroupInterface groupOp,
                                      calyx::ComponentOp componentOp,
                                      calyx::RegisterOp &reg,
                                      Value inputValue) {
  mlir::IRRewriter::InsertionGuard guard(builder);
  auto loc = inputValue.getLoc();
  builder.setInsertionPointToEnd(groupOp.getBody());
  builder.create<calyx::AssignOp>(loc, reg.getIn(), inputValue);
  builder.create<calyx::AssignOp>(
      loc, reg.getWriteEn(), createConstant(loc, builder, componentOp, 1, 1));
  if (!llvm::isa<StaticGroupOp>(groupOp))
    builder.create<calyx::GroupDoneOp>(loc, reg.getDone());
}

//===----------------------------------------------------------------------===//
// MemoryInterface
//===----------------------------------------------------------------------===//

MemoryInterface::MemoryInterface() = default;
MemoryInterface::MemoryInterface(const MemoryPortsImpl &ports) : impl(ports) {}
MemoryInterface::MemoryInterface(calyx::MemoryOp memOp) : impl(memOp) {}
MemoryInterface::MemoryInterface(calyx::SeqMemoryOp memOp) : impl(memOp) {}

Value MemoryInterface::readData() {
  auto readData = readDataOpt();
  assert(readData.has_value() && "Memory does not have readData");
  return readData.value();
}

Value MemoryInterface::readEn() {
  auto readEn = readEnOpt();
  assert(readEn.has_value() && "Memory does not have readEn");
  return readEn.value();
}

Value MemoryInterface::readDone() {
  auto readDone = readDoneOpt();
  assert(readDone.has_value() && "Memory does not have readDone");
  return readDone.value();
}

Value MemoryInterface::writeData() {
  auto writeData = writeDataOpt();
  assert(writeData.has_value() && "Memory does not have writeData");
  return writeData.value();
}

Value MemoryInterface::writeEn() {
  auto writeEn = writeEnOpt();
  assert(writeEn.has_value() && "Memory does not have writeEn");
  return writeEn.value();
}

Value MemoryInterface::writeDone() {
  auto writeDone = writeDoneOpt();
  assert(writeDone.has_value() && "Memory doe snot have writeDone");
  return writeDone.value();
}

std::optional<Value> MemoryInterface::readDataOpt() {
  if (auto *memOp = std::get_if<calyx::MemoryOp>(&impl); memOp) {
    return memOp->readData();
  }

  if (auto *memOp = std::get_if<calyx::SeqMemoryOp>(&impl); memOp) {
    return memOp->readData();
  }
  return std::get<MemoryPortsImpl>(impl).readData;
}

std::optional<Value> MemoryInterface::readEnOpt() {
  if (auto *memOp = std::get_if<calyx::MemoryOp>(&impl); memOp) {
    return std::nullopt;
  }

  if (auto *memOp = std::get_if<calyx::SeqMemoryOp>(&impl); memOp) {
    return memOp->readEn();
  }
  return std::get<MemoryPortsImpl>(impl).readEn;
}

std::optional<Value> MemoryInterface::readDoneOpt() {
  if (auto *memOp = std::get_if<calyx::MemoryOp>(&impl); memOp) {
    return std::nullopt;
  }

  if (auto *memOp = std::get_if<calyx::SeqMemoryOp>(&impl); memOp) {
    return memOp->readDone();
  }
  return std::get<MemoryPortsImpl>(impl).readDone;
}
std::optional<Value> MemoryInterface::writeDataOpt() {
  if (auto *memOp = std::get_if<calyx::MemoryOp>(&impl); memOp) {
    return memOp->writeData();
  }

  if (auto *memOp = std::get_if<calyx::SeqMemoryOp>(&impl); memOp) {
    return memOp->writeData();
  }
<<<<<<< HEAD

  if (auto *memOp = std::get_if<calyx::SeqMemoryOp>(&impl); memOp) {
    return memOp->writeData();
  }
  auto writeData = std::get<MemoryPortsImpl>(impl).writeData;
  return writeData;
=======
  return std::get<MemoryPortsImpl>(impl).writeData;
>>>>>>> d1427dc7
}

std::optional<Value> MemoryInterface::writeEnOpt() {
  if (auto *memOp = std::get_if<calyx::MemoryOp>(&impl); memOp) {
    return memOp->writeEn();
  }

  if (auto *memOp = std::get_if<calyx::SeqMemoryOp>(&impl); memOp) {
    return memOp->writeEn();
  }
  return std::get<MemoryPortsImpl>(impl).writeEn;
}

std::optional<Value> MemoryInterface::writeDoneOpt() {
  if (auto *memOp = std::get_if<calyx::MemoryOp>(&impl); memOp) {
    return memOp->done();
  }

  if (auto *memOp = std::get_if<calyx::SeqMemoryOp>(&impl); memOp) {
    return memOp->writeDone();
  }
  return std::get<MemoryPortsImpl>(impl).writeDone;
}

ValueRange MemoryInterface::addrPorts() {
  if (auto *memOp = std::get_if<calyx::MemoryOp>(&impl); memOp) {
    return memOp->addrPorts();
  }

  if (auto *memOp = std::get_if<calyx::SeqMemoryOp>(&impl); memOp) {
    return memOp->addrPorts();
  }
  return std::get<MemoryPortsImpl>(impl).addrPorts;
}

//===----------------------------------------------------------------------===//
// LoopInterface
//===----------------------------------------------------------------------===//

LoopInterface::~LoopInterface() = default;

//===----------------------------------------------------------------------===//
// ComponentLoweringStateInterface
//===----------------------------------------------------------------------===//

ComponentLoweringStateInterface::ComponentLoweringStateInterface(
    calyx::ComponentOp component)
    : component(component) {}

ComponentLoweringStateInterface::~ComponentLoweringStateInterface() = default;

calyx::ComponentOp ComponentLoweringStateInterface::getComponentOp() {
  return component;
}

void ComponentLoweringStateInterface::addBlockArgReg(Block *block,
                                                     calyx::RegisterOp reg,
                                                     unsigned idx) {
  assert(blockArgRegs[block].count(idx) == 0);
  assert(idx < block->getArguments().size());
  blockArgRegs[block][idx] = reg;
}

const DenseMap<unsigned, calyx::RegisterOp> &
ComponentLoweringStateInterface::getBlockArgRegs(Block *block) {
  return blockArgRegs[block];
}

void ComponentLoweringStateInterface::addBlockArgGroup(
    Block *from, Block *to, calyx::GroupInterface grp) {
  blockArgGroups[from][to].push_back(grp);
}

ArrayRef<calyx::GroupInterface>
ComponentLoweringStateInterface::getBlockArgGroups(Block *from, Block *to) {
  return blockArgGroups[from][to];
}

std::string ComponentLoweringStateInterface::getUniqueName(StringRef prefix) {
  std::string prefixStr = prefix.str();
  // llvm::errs() << prefixStr << "\n";
  unsigned idx = prefixIdMap[prefixStr];
  ++prefixIdMap[prefixStr];
  return (prefix + "_" + std::to_string(idx)).str();
}

StringRef ComponentLoweringStateInterface::getUniqueName(Operation *op) {
  auto it = opNames.find(op);
  assert(it != opNames.end() && "A unique name should have been set for op");
  return it->second;
}

void ComponentLoweringStateInterface::setUniqueName(Operation *op,
                                                    StringRef prefix) {
  assert(opNames.find(op) == opNames.end() &&
         "A unique name was already set for op");
  opNames[op] = getUniqueName(prefix);
}

// void ComponentLoweringStateInterface::registerStartGroup(
//     Value v, calyx::StaticGroupOp group) {
//   valueStartGroups[v] = group;
// }

void ComponentLoweringStateInterface::registerEvaluatingGroup(
    Value v, calyx::GroupInterface group) {
  valueGroupAssigns[v] = group;
}

void ComponentLoweringStateInterface::addReturnReg(calyx::RegisterOp reg,
                                                   unsigned idx) {
  assert(returnRegs.count(idx) == 0 &&
         "A register was already registered for this index");
  returnRegs[idx] = reg;
}

calyx::RegisterOp ComponentLoweringStateInterface::getReturnReg(unsigned idx) {
  assert(returnRegs.count(idx) && "No register registered for index!");
  return returnRegs[idx];
}

void ComponentLoweringStateInterface::registerMemoryInterface(
    Value memref, const calyx::MemoryInterface &memoryInterface) {
  assert(memories.find(memref) == memories.end() &&
         "Memory already registered for memref");
  memories[memref] = memoryInterface;
}

calyx::MemoryInterface
ComponentLoweringStateInterface::getMemoryInterface(Value memref) {
  auto it = memories.find(memref);
  assert(it != memories.end() && "No memory registered for memref");
  return it->second;
}

bool ComponentLoweringStateInterface::hasMemoryInterface(Value memref) {
  return memories.contains(memref);
}

std::optional<calyx::MemoryInterface>
ComponentLoweringStateInterface::isInputPortOfMemory(Value v) {
  for (auto &memIf : memories) {
    auto &mem = memIf.getSecond();
    if ((mem.writeEnOpt().has_value() && mem.writeEn() == v) ||
        (mem.writeDataOpt() && mem.writeData() == v) ||
        llvm::any_of(mem.addrPorts(), [=](Value port) { return port == v; }))
      return {mem};
  }
  return {};
}

void ComponentLoweringStateInterface::setFuncOpResultMapping(
    const DenseMap<unsigned, unsigned> &mapping) {
  funcOpResultMapping = mapping;
}

unsigned ComponentLoweringStateInterface::getFuncOpResultMapping(
    unsigned funcReturnIdx) {
  auto it = funcOpResultMapping.find(funcReturnIdx);
  assert(it != funcOpResultMapping.end() &&
         "No component return port index recorded for the requested function "
         "return index");
  return it->second;
}

<<<<<<< HEAD
// calyx::StaticGroupOp ComponentLoweringStateInterface::getStartGroup(Value v)
// {
=======
// calyx::StaticGroupOp ComponentLoweringStateInterface::getStartGroup(Value v) {
>>>>>>> d1427dc7
//   return valueStartGroups[v];
// }
//===----------------------------------------------------------------------===//
// CalyxLoweringState
//===----------------------------------------------------------------------===//

CalyxLoweringState::CalyxLoweringState(mlir::ModuleOp module,
                                       StringRef topLevelFunction)
    : topLevelFunction(topLevelFunction), module(module), asmState(module) {}

mlir::ModuleOp CalyxLoweringState::getModule() {
  assert(module.getOperation() != nullptr);
  return module;
}

StringRef CalyxLoweringState::getTopLevelFunction() const {
  return topLevelFunction;
}

std::string CalyxLoweringState::blockName(Block *b) {
  auto it = blockNameMap.find(b);
  if (it != blockNameMap.end()) {
    return it->getSecond();
  }

  std::string blockName = irName(*b);
  blockName.erase(std::remove(blockName.begin(), blockName.end(), '^'),
                  blockName.end());
  blockNameMap.insert(std::pair(b, blockName));
  return blockName;
}

//===----------------------------------------------------------------------===//
// ModuleOpConversion
//===----------------------------------------------------------------------===//

/// Helper to update the top-level ModuleOp to set the entrypoing function.
LogicalResult applyModuleOpConversion(mlir::ModuleOp moduleOp,
                                      StringRef topLevelFunction) {

  if (moduleOp->hasAttr("calyx.entrypoint"))
    return failure();

  moduleOp->setAttr("calyx.entrypoint",
                    StringAttr::get(moduleOp.getContext(), topLevelFunction));
  return success();
}

//===----------------------------------------------------------------------===//
// Partial lowering patterns
//===----------------------------------------------------------------------===//

FuncOpPartialLoweringPattern::FuncOpPartialLoweringPattern(
    MLIRContext *context, LogicalResult &resRef,
    PatternApplicationState &patternState,
    DenseMap<mlir::func::FuncOp, calyx::ComponentOp> &map,
    calyx::CalyxLoweringState &state)
    : PartialLoweringPattern(context, resRef, patternState),
      functionMapping(map), calyxLoweringState(state) {}

LogicalResult
FuncOpPartialLoweringPattern::partiallyLower(mlir::func::FuncOp funcOp,
                                             PatternRewriter &rewriter) const {
  // Initialize the component op references if a calyx::ComponentOp has been
  // created for the matched funcOp.
  if (auto it = functionMapping.find(funcOp); it != functionMapping.end()) {
    componentOp = it->second;
    componentLoweringState =
        calyxLoweringState.getState<ComponentLoweringStateInterface>(
            componentOp);
  }

  return partiallyLowerFuncToComp(funcOp, rewriter);
}

calyx::ComponentOp FuncOpPartialLoweringPattern::getComponent() const {
  assert(componentOp &&
         "Component operation should be set during pattern construction");
  return componentOp;
}

CalyxLoweringState &FuncOpPartialLoweringPattern::loweringState() const {
  return calyxLoweringState;
}

//===----------------------------------------------------------------------===//
// ConvertIndexTypes
//===----------------------------------------------------------------------===//

LogicalResult
ConvertIndexTypes::partiallyLowerFuncToComp(mlir::func::FuncOp funcOp,
                                            PatternRewriter &rewriter) const {
  for (auto arg : funcOp.getArguments()) {
    arg.setType(calyx::convIndexType(rewriter, arg.getType()));
  }

  funcOp.walk([&](Block *block) {
    for (Value arg : block->getArguments())
      arg.setType(calyx::convIndexType(rewriter, arg.getType()));
  });

  funcOp.walk([&](Operation *op) {
    for (Value result : op->getResults()) {
      Type resType = result.getType();
      if (!resType.isIndex())
        continue;

      result.setType(calyx::convIndexType(rewriter, resType));
      auto constant = dyn_cast<mlir::arith::ConstantOp>(op);
      if (!constant)
        continue;

      APInt value;
      calyx::matchConstantOp(constant, value);
      rewriter.setInsertionPoint(constant);
      rewriter.replaceOpWithNewOp<mlir::arith::ConstantOp>(
          constant, rewriter.getI32IntegerAttr(value.getSExtValue()));
    }
  });
  return success();
}

//===----------------------------------------------------------------------===//
// NonTerminatingGroupDonePattern
//===----------------------------------------------------------------------===//

LogicalResult
NonTerminatingGroupDonePattern::matchAndRewrite(calyx::GroupDoneOp groupDoneOp,
                                                PatternRewriter &) const {
  Block *block = groupDoneOp->getBlock();
  if (&block->back() == groupDoneOp)
    return failure();

  groupDoneOp->moveBefore(groupDoneOp->getBlock(),
                          groupDoneOp->getBlock()->end());
  return success();
}

//===----------------------------------------------------------------------===//
// MultipleGroupDonePattern
//===----------------------------------------------------------------------===//

LogicalResult
MultipleGroupDonePattern::matchAndRewrite(calyx::GroupOp groupOp,
                                          PatternRewriter &rewriter) const {
  auto groupDoneOps = SmallVector<calyx::GroupDoneOp>(
      groupOp.getBodyBlock()->getOps<calyx::GroupDoneOp>());

  if (groupDoneOps.size() <= 1)
    return failure();

  /// 'and' all of the calyx::GroupDoneOp's.
  rewriter.setInsertionPointToEnd(groupDoneOps[0]->getBlock());
  SmallVector<Value> doneOpSrcs;
  llvm::transform(groupDoneOps, std::back_inserter(doneOpSrcs),
                  [](calyx::GroupDoneOp op) { return op.getSrc(); });
  Value allDone = rewriter.create<comb::AndOp>(groupDoneOps.front().getLoc(),
                                               doneOpSrcs, false);

  /// Create a group done op with the complex expression as a guard.
  rewriter.create<calyx::GroupDoneOp>(
      groupOp.getLoc(),
      rewriter.create<hw::ConstantOp>(groupOp.getLoc(), APInt(1, 1)), allDone);
  for (auto groupDoneOp : groupDoneOps)
    rewriter.eraseOp(groupDoneOp);

  return success();
}

//===----------------------------------------------------------------------===//
// EliminateUnusedCombGroups
//===----------------------------------------------------------------------===//

LogicalResult
EliminateUnusedCombGroups::matchAndRewrite(calyx::CombGroupOp combGroupOp,
                                           PatternRewriter &rewriter) const {
  auto control =
      combGroupOp->getParentOfType<calyx::ComponentOp>().getControlOp();
  if (!SymbolTable::symbolKnownUseEmpty(combGroupOp.getSymNameAttr(), control))
    return failure();

  rewriter.eraseOp(combGroupOp);
  return success();
}

//===----------------------------------------------------------------------===//
// InlineCombGroups
//===----------------------------------------------------------------------===//

InlineCombGroups::InlineCombGroups(MLIRContext *context, LogicalResult &resRef,
                                   PatternApplicationState &patternState,
                                   calyx::CalyxLoweringState &cls)
    : PartialLoweringPattern(context, resRef, patternState), cls(cls) {}

LogicalResult
InlineCombGroups::partiallyLower(calyx::GroupInterface originGroup,
                                 PatternRewriter &rewriter) const {
  auto component = originGroup->getParentOfType<calyx::ComponentOp>();
  ComponentLoweringStateInterface *state = cls.getState(component);

  // Filter groups which are not part of the control schedule.
  if (SymbolTable::symbolKnownUseEmpty(originGroup.symName(),
                                       component.getControlOp()))
    return success();

  // Maintain a set of the groups which we've inlined so far. The group
  // itself is implicitly inlined.
  llvm::SmallSetVector<Operation *, 8> inlinedGroups;
  inlinedGroups.insert(originGroup);

  // Starting from the matched originGroup, we traverse use-def chains of
  // combinational logic, and inline assignments from the defining
  // combinational groups.
  recurseInlineCombGroups(rewriter, *state, inlinedGroups, originGroup,
                          originGroup,
                          /*doInline=*/false);
  return success();
}

void InlineCombGroups::recurseInlineCombGroups(
    PatternRewriter &rewriter, ComponentLoweringStateInterface &state,
    llvm::SmallSetVector<Operation *, 8> &inlinedGroups,
    calyx::GroupInterface originGroup, calyx::GroupInterface recGroup,
    bool doInline) const {
  inlinedGroups.insert(recGroup);
  for (auto assignOp : recGroup.getBody()->getOps<calyx::AssignOp>()) {
    if (doInline) {
      /// Inline the assignment into the originGroup.
      auto *clonedAssignOp = rewriter.clone(*assignOp.getOperation());
      clonedAssignOp->moveBefore(originGroup.getBody(),
                                 originGroup.getBody()->end());
    }
    Value src = assignOp.getSrc();

    // Things which stop recursive inlining (or in other words, what
    // breaks combinational paths).
    // - Component inputs
    // - Register and memory reads
    // - Constant ops (constant ops are not evaluated by any group)
    // - Multiplication pipelines are sequential.
    // - 'While' return values (these are registers, however, 'while'
    //   return values have at the current point of conversion not yet
    //   been rewritten to their register outputs, see comment in
    //   LateSSAReplacement)
    // Needed to add memory interfaces as well
    if (src.isa<BlockArgument>() ||
        isa<calyx::RegisterOp, calyx::MemoryOp, calyx::SeqMemoryOp,
<<<<<<< HEAD
            hw::ConstantOp, mlir::arith::ConstantOp, calyx::MultPipeLibOp,
            calyx::DivUPipeLibOp, calyx::DivSPipeLibOp, calyx::RemSPipeLibOp,
            calyx::RemUPipeLibOp, mlir::scf::WhileOp>(src.getDefiningOp()) ||
        isa<LoadLoweringInterface, StoreLoweringInterface,
            AllocLoweringInterface>(src.getDefiningOp()) ||
        // TODO: amc::CalyxInstanceOp does not fulfill any of these interfaces.
        // So the hack is to blacklist by dialect name
        src.getDefiningOp()->getName().getDialectNamespace() == "amc")
=======
            hw::ConstantOp, mlir::arith::ConstantOp, calyx::SeqMultLibOp,
            calyx::SeqDivULibOp, calyx::SeqDivSLibOp, calyx::SeqRemSLibOp,
            calyx::SeqRemULibOp, calyx::PipelinedMultLibOp,
            mlir::scf::WhileOp, calyx::StallableMultLibOp>(src.getDefiningOp()))
>>>>>>> d1427dc7
      continue;

    auto evalGroupOpt = state.getEvaluatingGroup(src);
    if (!evalGroupOpt.has_value()) {
      continue;
    }
    auto evalGroup = evalGroupOpt.value();
<<<<<<< HEAD
    auto srcCombGroup = dyn_cast<calyx::CombGroupOp>(evalGroup.getOperation());
=======
    auto srcCombGroup = dyn_cast<calyx::CombGroupOp>(
        evalGroup.getOperation());
>>>>>>> d1427dc7
    if (!srcCombGroup)
      continue;
    if (inlinedGroups.count(srcCombGroup))
      continue;

    recurseInlineCombGroups(rewriter, state, inlinedGroups, originGroup,
                            srcCombGroup, /*doInline=*/true);
  }
}

//===----------------------------------------------------------------------===//
// RewriteMemoryAccesses
//===----------------------------------------------------------------------===//

LogicalResult
RewriteMemoryAccesses::partiallyLower(calyx::AssignOp assignOp,
                                      PatternRewriter &rewriter) const {
  auto *state = cls.getState(assignOp->getParentOfType<calyx::ComponentOp>());

  Value dest = assignOp.getDest();
  if (!state->isInputPortOfMemory(dest))
    return success();

  Value src = assignOp.getSrc();
  unsigned srcBits = getBitWidth(src.getType());
  unsigned dstBits = getBitWidth(dest.getType());
  if (srcBits == dstBits)
    return success();

  SmallVector<Type> types = {
      rewriter.getIntegerType(srcBits),
      rewriter.getIntegerType(dstBits),
  };
  mlir::Location loc = assignOp.getLoc();
  Operation *newOp;
  if (srcBits > dstBits)
    newOp =
        state->getNewLibraryOpInstance<calyx::SliceLibOp>(rewriter, loc, types);
  else
    newOp =
        state->getNewLibraryOpInstance<calyx::PadLibOp>(rewriter, loc, types);

  rewriter.setInsertionPoint(assignOp->getBlock(),
                             assignOp->getBlock()->begin());
  // llvm::errs() << "Create new assign" << "\n";
  // newOp->getResult(0).dump();
  // newOp->getResult(1).dump();
  rewriter.create<calyx::AssignOp>(assignOp->getLoc(), newOp->getResult(0),
                                   src);
  assignOp.setOperand(1, newOp->getResult(1));
  // assignOp.dump();

  return success();
}

//===----------------------------------------------------------------------===//
// BuildBasicBlockRegs
//===----------------------------------------------------------------------===//

LogicalResult
BuildBasicBlockRegs::partiallyLowerFuncToComp(mlir::func::FuncOp funcOp,
                                              PatternRewriter &rewriter) const {
  funcOp.walk([&](Block *block) {
    /// Do not register component input values.
    if (block == &block->getParent()->front())
      return;

    for (auto arg : enumerate(block->getArguments())) {
      Type argType = arg.value().getType();
      assert(argType.isa<IntegerType>() && "unsupported block argument type");
      unsigned width = argType.getIntOrFloatBitWidth();
      std::string index = std::to_string(arg.index());
      std::string name = loweringState().blockName(block) + "_arg" + index;
      auto reg = createRegister(arg.value().getLoc(), rewriter, getComponent(),
                                width, name);
      getState().addBlockArgReg(block, reg, arg.index());
      arg.value().replaceAllUsesWith(reg.getOut());
    }
  });
  return success();
}

//===----------------------------------------------------------------------===//
// BuildReturnRegs
//===----------------------------------------------------------------------===//

LogicalResult
BuildReturnRegs::partiallyLowerFuncToComp(mlir::func::FuncOp funcOp,
                                          PatternRewriter &rewriter) const {

  for (auto argType : enumerate(funcOp.getResultTypes())) {
    auto convArgType = calyx::convIndexType(rewriter, argType.value());
    assert(convArgType.isa<IntegerType>() && "unsupported return type");
    unsigned width = convArgType.getIntOrFloatBitWidth();
    std::string name = "ret_arg" + std::to_string(argType.index());
    auto reg =
        createRegister(funcOp.getLoc(), rewriter, getComponent(), width, name);
    getState().addReturnReg(reg, argType.index());

    rewriter.setInsertionPointToStart(
        getComponent().getWiresOp().getBodyBlock());
    rewriter.create<calyx::AssignOp>(
        funcOp->getLoc(),
        calyx::getComponentOutput(
            getComponent(), getState().getFuncOpResultMapping(argType.index())),
        reg.getOut());
  }
  return success();
}

} // namespace calyx
} // namespace circt

#include "circt/Dialect/Calyx/CalyxLoweringInterfaces.cpp.inc"<|MERGE_RESOLUTION|>--- conflicted
+++ resolved
@@ -181,13 +181,9 @@
   return t.getIntOrFloatBitWidth();
 }
 
-<<<<<<< HEAD
 Value buildCombAndTree(OpBuilder &builder,
                        ComponentLoweringStateInterface &state, Location loc,
                        SmallVector<Value> values) {
-=======
-Value buildCombAndTree(OpBuilder &builder, ComponentLoweringStateInterface &state, Location loc, SmallVector<Value> values) {
->>>>>>> d1427dc7
   if (values.size() == 1)
     return values.front();
 
@@ -200,14 +196,8 @@
       finalVal = v;
       continue;
     }
-<<<<<<< HEAD
     auto andOp = state.getNewLibraryOpInstance<calyx::AndLibOp>(
         builder, loc, {type, type, type});
-=======
-    auto andOp =
-        state.getNewLibraryOpInstance<calyx::AndLibOp>(
-            builder, loc, {type, type, type});
->>>>>>> d1427dc7
     builder.create<calyx::AssignOp>(loc, andOp.getLeft(), v);
     builder.create<calyx::AssignOp>(loc, andOp.getRight(), finalVal.value());
     finalVal = andOp.getOut();
@@ -316,16 +306,16 @@
   if (auto *memOp = std::get_if<calyx::SeqMemoryOp>(&impl); memOp) {
     return memOp->writeData();
   }
-<<<<<<< HEAD
 
   if (auto *memOp = std::get_if<calyx::SeqMemoryOp>(&impl); memOp) {
     return memOp->writeData();
   }
+
+  if (auto *memOp = std::get_if<calyx::SeqMemoryOp>(&impl); memOp) {
+    return memOp->writeData();
+  }
   auto writeData = std::get<MemoryPortsImpl>(impl).writeData;
   return writeData;
-=======
-  return std::get<MemoryPortsImpl>(impl).writeData;
->>>>>>> d1427dc7
 }
 
 std::optional<Value> MemoryInterface::writeEnOpt() {
@@ -491,14 +481,6 @@
   return it->second;
 }
 
-<<<<<<< HEAD
-// calyx::StaticGroupOp ComponentLoweringStateInterface::getStartGroup(Value v)
-// {
-=======
-// calyx::StaticGroupOp ComponentLoweringStateInterface::getStartGroup(Value v) {
->>>>>>> d1427dc7
-//   return valueStartGroups[v];
-// }
 //===----------------------------------------------------------------------===//
 // CalyxLoweringState
 //===----------------------------------------------------------------------===//
@@ -744,21 +726,15 @@
     // Needed to add memory interfaces as well
     if (src.isa<BlockArgument>() ||
         isa<calyx::RegisterOp, calyx::MemoryOp, calyx::SeqMemoryOp,
-<<<<<<< HEAD
-            hw::ConstantOp, mlir::arith::ConstantOp, calyx::MultPipeLibOp,
-            calyx::DivUPipeLibOp, calyx::DivSPipeLibOp, calyx::RemSPipeLibOp,
-            calyx::RemUPipeLibOp, mlir::scf::WhileOp>(src.getDefiningOp()) ||
+            hw::ConstantOp, mlir::arith::ConstantOp, calyx::SeqMultLibOp,
+            calyx::SeqDivULibOp, calyx::SeqDivSLibOp, calyx::SeqRemSLibOp,
+            calyx::SeqRemULibOp, calyx::PipelinedMultLibOp,
+            calyx::SeqRemULibOp, mlir::scf::WhileOp, calyx::StallableMultLibOp>(src.getDefiningOp()) ||
         isa<LoadLoweringInterface, StoreLoweringInterface,
             AllocLoweringInterface>(src.getDefiningOp()) ||
         // TODO: amc::CalyxInstanceOp does not fulfill any of these interfaces.
         // So the hack is to blacklist by dialect name
         src.getDefiningOp()->getName().getDialectNamespace() == "amc")
-=======
-            hw::ConstantOp, mlir::arith::ConstantOp, calyx::SeqMultLibOp,
-            calyx::SeqDivULibOp, calyx::SeqDivSLibOp, calyx::SeqRemSLibOp,
-            calyx::SeqRemULibOp, calyx::PipelinedMultLibOp,
-            mlir::scf::WhileOp, calyx::StallableMultLibOp>(src.getDefiningOp()))
->>>>>>> d1427dc7
       continue;
 
     auto evalGroupOpt = state.getEvaluatingGroup(src);
@@ -766,12 +742,7 @@
       continue;
     }
     auto evalGroup = evalGroupOpt.value();
-<<<<<<< HEAD
     auto srcCombGroup = dyn_cast<calyx::CombGroupOp>(evalGroup.getOperation());
-=======
-    auto srcCombGroup = dyn_cast<calyx::CombGroupOp>(
-        evalGroup.getOperation());
->>>>>>> d1427dc7
     if (!srcCombGroup)
       continue;
     if (inlinedGroups.count(srcCombGroup))
