--- conflicted
+++ resolved
@@ -745,23 +745,10 @@
     // Needed to add memory interfaces as well
     if (src.isa<BlockArgument>() ||
         isa<calyx::RegisterOp, calyx::MemoryOp, calyx::SeqMemoryOp,
-<<<<<<< HEAD
-            hw::ConstantOp, mlir::arith::ConstantOp, calyx::SeqMultLibOp,
-            calyx::SeqDivULibOp, calyx::SeqDivSLibOp, calyx::SeqRemSLibOp,
-            calyx::SeqRemULibOp, calyx::PipelinedMultLibOp, calyx::SeqRemULibOp,
-            mlir::scf::WhileOp, calyx::StallableMultLibOp>(
-            src.getDefiningOp()) ||
-        isa<LoadLoweringInterface, StoreLoweringInterface,
-            AllocLoweringInterface>(src.getDefiningOp()) ||
-        // TODO: amc::CalyxInstanceOp does not fulfill any of these interfaces.
-        // So the hack is to blacklist by dialect name
-        src.getDefiningOp()->getName().getDialectNamespace() == "amc")
-=======
             hw::ConstantOp, mlir::arith::ConstantOp, calyx::MultPipeLibOp,
             calyx::DivUPipeLibOp, calyx::DivSPipeLibOp, calyx::RemSPipeLibOp,
             calyx::RemUPipeLibOp, mlir::scf::WhileOp, calyx::InstanceOp>(
             src.getDefiningOp()))
->>>>>>> 2caafc76
       continue;
 
     auto evalGroupOpt = state.getEvaluatingGroup(src);
