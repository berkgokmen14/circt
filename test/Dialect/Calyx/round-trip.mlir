// RUN: circt-opt %s --verify-diagnostics --split-input-file | circt-opt --verify-diagnostics | FileCheck %s

// CHECK: module attributes {calyx.entrypoint = "main"} {
module attributes {calyx.entrypoint = "main"} {
  // CHECK-LABEL: calyx.component @A(%in: i8, %go: i1 {go}, %clk: i1 {clk}, %reset: i1 {reset}) -> (%out: i8, %done: i1 {done}) {
  calyx.component @A(%in: i8, %go: i1 {go}, %clk: i1 {clk}, %reset: i1 {reset}) -> (%out: i8, %done: i1 {done}) {
    %c1_1 = hw.constant 1 : i1
    calyx.wires { calyx.assign %done = %c1_1 : i1 }
    calyx.control {}
  }

  // CHECK-LABEL: calyx.component @B(%in: i8, %clk: i1 {clk}, %go: i1 {go}, %reset: i1 {reset}) -> (%out: i1, %done: i1 {done}) {
  calyx.component @B (%in: i8, %clk: i1 {clk}, %go: i1 {go}, %reset: i1 {reset}) -> (%out: i1, %done: i1 {done}) {
    %c1_1 = hw.constant 1 : i1
    calyx.wires { calyx.assign %done = %c1_1 : i1 }
    calyx.control {}
  }

  // CHECK-LABEL:   calyx.component @main(%clk: i1 {clk}, %go: i1 {go}, %reset: i1 {reset}) -> (%done: i1 {done}) {
  calyx.component @main(%clk: i1 {clk}, %go: i1 {go}, %reset: i1 {reset}) -> (%done: i1 {done}) {
    // CHECK:      %r.in, %r.write_en, %r.clk, %r.reset, %r.out, %r.done = calyx.register @r : i8, i1, i1, i1, i8, i1
    // CHECK-NEXT: %r2.in, %r2.write_en, %r2.clk, %r2.reset, %r2.out, %r2.done = calyx.register @r2 : i1, i1, i1, i1, i1, i1
    // CHECK-NEXT: %mu.clk, %mu.reset, %mu.go, %mu.left, %mu.right, %mu.out, %mu.done = calyx.std_mult_pipe @mu : i1, i1, i1, i32, i32, i32, i1
    // CHECK-NEXT: %du.clk, %du.reset, %du.go, %du.left, %du.right, %du.out_quotient, %du.done = calyx.std_divu_pipe @du : i1, i1, i1, i32, i32, i32, i1
    // CHECK-NEXT: %m.addr0, %m.addr1, %m.write_data, %m.write_en, %m.clk, %m.read_data, %m.done = calyx.memory @m <[64, 64] x 8> [6, 6] : i6, i6, i8, i1, i1, i8, i1
    // CHECK-NEXT: %c0.in, %c0.go, %c0.clk, %c0.reset, %c0.out, %c0.done = calyx.instance @c0 of @A : i8, i1, i1, i1, i8, i1
    // CHECK-NEXT: %c1.in, %c1.go, %c1.clk, %c1.reset, %c1.out, %c1.done = calyx.instance @c1 of @A : i8, i1, i1, i1, i8, i1
    // CHECK-NEXT: %c2.in, %c2.clk, %c2.go, %c2.reset, %c2.out, %c2.done = calyx.instance @c2 of @B : i8, i1, i1, i1, i1, i1
    // CHECK-NEXT: %adder.left, %adder.right, %adder.out = calyx.std_add @adder : i8, i8, i8
    // CHECK-NEXT: %gt.left, %gt.right, %gt.out = calyx.std_gt @gt : i8, i8, i1
    // CHECK-NEXT: %pad.in, %pad.out = calyx.std_pad @pad : i8, i9
    // CHECK-NEXT: %slice.in, %slice.out = calyx.std_slice @slice : i8, i7
    // CHECK-NEXT: %not.in, %not.out = calyx.std_not @not : i1, i1
    // CHECK-NEXT: %wire.in, %wire.out = calyx.std_wire @wire : i8, i8
    %r.in, %r.write_en, %r.clk, %r.reset, %r.out, %r.done = calyx.register @r : i8, i1, i1, i1, i8, i1
    %r2.in, %r2.write_en, %r2.clk, %r2.reset, %r2.out, %r2.done = calyx.register @r2 : i1, i1, i1, i1, i1, i1
    %mu.clk, %mu.reset, %mu.go, %mu.lhs, %mu.rhs, %mu.out, %mu.done = calyx.std_mult_pipe @mu : i1, i1, i1, i32, i32, i32, i1
    %du.clk, %du.reset, %du.go, %du.left, %du.right, %du.out, %du.done = calyx.std_divu_pipe @du : i1, i1, i1, i32, i32, i32, i1
    %m.addr0, %m.addr1, %m.write_data, %m.write_en, %m.clk, %m.read_data, %m.done = calyx.memory @m <[64, 64] x 8> [6, 6] : i6, i6, i8, i1, i1, i8, i1
    %c0.in, %c0.go, %c0.clk, %c0.reset, %c0.out, %c0.done = calyx.instance @c0 of @A : i8, i1, i1, i1, i8, i1
    %c1.in, %c1.go, %c1.clk, %c1.reset, %c1.out, %c1.done = calyx.instance @c1 of @A : i8, i1, i1, i1, i8, i1
    %c2.in, %c2.clk, %c2.go, %c2.reset, %c2.out, %c2.done = calyx.instance @c2 of @B : i8, i1, i1, i1, i1, i1
    %adder.left, %adder.right, %adder.out = calyx.std_add @adder : i8, i8, i8
    %gt.left, %gt.right, %gt.out = calyx.std_gt @gt : i8, i8, i1
    %pad.in, %pad.out = calyx.std_pad @pad : i8, i9
    %slice.in, %slice.out = calyx.std_slice @slice : i8, i7
    %not.in, %not.out = calyx.std_not @not : i1, i1
    %wire.in, %wire.out = calyx.std_wire @wire : i8, i8
    %c1_i1 = hw.constant 1 : i1
    %c0_i1 = hw.constant 0 : i1
    %c0_i6 = hw.constant 0 : i6
    %c0_i8 = hw.constant 0 : i8

    calyx.wires {
      // CHECK:      calyx.assign %not.in = %r2.out : i1
      // CHECK-NEXT: calyx.assign %gt.left = %r2.out ? %adder.out : i8
      // CHECK-NEXT: calyx.assign %gt.left = %not.out ? %adder.out : i8
      // CHECK-NEXT: calyx.assign %r.in = %0 ? %c0_i8 : i8
      // CHECK-NEXT: %0 = comb.and %true, %true : i1
      calyx.assign %not.in = %r2.out : i1
      calyx.assign %gt.left = %r2.out ? %adder.out : i8
      calyx.assign %gt.left = %not.out ? %adder.out : i8
      calyx.assign %r.in = %0 ? %c0_i8 : i8
      %0 = comb.and %c1_i1, %c1_i1 : i1

      // CHECK: calyx.group @Group1 {
      calyx.group @Group1 {
        // CHECK: calyx.assign %c1.in = %c0.out : i8
        // CHECK-NEXT: calyx.group_done %c1.done : i1
        calyx.assign %c1.in = %c0.out : i8
        calyx.group_done %c1.done : i1
      }
      calyx.comb_group @ReadMemory {
        // CHECK: calyx.assign %m.addr0 = %c0_i6 : i6
        // CHECK-NEXT: calyx.assign %m.addr1 = %c0_i6 : i6
        // CHECK-NEXT: calyx.assign %gt.left = %m.read_data : i8
        // CHECK-NEXT: calyx.assign %gt.right = %c0_i8 : i8
        calyx.assign %m.addr0 = %c0_i6 : i6
        calyx.assign %m.addr1 = %c0_i6 : i6
        calyx.assign %gt.left = %m.read_data : i8
        calyx.assign %gt.right = %c0_i8 : i8
      }
      calyx.group @Group3 {
        calyx.assign %r.in = %c0.out : i8
        calyx.assign %r.write_en = %c1_i1 : i1
        calyx.group_done %r.done : i1
      }
    }
    calyx.control {
      // CHECK:      calyx.seq {
      // CHECK-NEXT: calyx.seq {
      // CHECK-NEXT: calyx.enable @Group1
      // CHECK-NEXT: calyx.enable @Group3
      // CHECK-NEXT: calyx.seq {
      // CHECK-NEXT: calyx.if %gt.out with @ReadMemory {
      // CHECK-NEXT: calyx.enable @Group1
      // CHECK-NEXT: } else {
      // CHECK-NEXT: calyx.enable @Group3
      // CHECK-NEXT: }
      // CHECK-NEXT: calyx.if %c2.out {
      // CHECK-NEXT: calyx.enable @Group1
      // CHECK-NEXT: }
      // CHECK-NEXT: calyx.while %gt.out with @ReadMemory {
      // CHECK-NEXT: calyx.while %c2.out {
      // CHECK-NEXT: calyx.enable @Group1
      // CHECK:      calyx.par {
      // CHECK-NEXT: calyx.enable @Group1
      // CHECK-NEXT: calyx.enable @Group3
      calyx.seq {
        calyx.seq {
          calyx.enable @Group1
          calyx.enable @Group3
          calyx.seq {
            calyx.if %gt.out with @ReadMemory {
              calyx.enable @Group1
            } else {
              calyx.enable @Group3
            }
            calyx.if %c2.out {
              calyx.enable @Group1
            }
            calyx.while %gt.out with @ReadMemory {
              calyx.while %c2.out {
                calyx.enable @Group1
              }
            }
          }
        }
        calyx.par {
          calyx.enable @Group1
          calyx.enable @Group3
        }
      }
    }
  }
}

// -----
// CHECK: module attributes {calyx.entrypoint = "A"} {
module attributes {calyx.entrypoint = "A"} {
  // CHECK: hw.module.extern @prim(%in: i32) -> (out: i32) attributes {filename = "test.v"}
  hw.module.extern @prim(%in: i32) -> (out: i32) attributes {filename = "test.v"}

  // CHECK: hw.module.extern @params<WIDTH: i32>(%in: !hw.int<#hw.param.decl.ref<"WIDTH">>) -> (out: !hw.int<#hw.param.decl.ref<"WIDTH">>) attributes {filename = "test.v"}
  hw.module.extern @params<WIDTH: i32>(%in: !hw.int<#hw.param.decl.ref<"WIDTH">>) -> (out: !hw.int<#hw.param.decl.ref<"WIDTH">>) attributes {filename = "test.v"}

  // CHECK-LABEL: calyx.component @A(%in_0: i32, %in_1: i32, %go: i1 {go}, %clk: i1 {clk}, %reset: i1 {reset}) -> (%out_0: i32, %out_1: i32, %done: i1 {done})
  calyx.component @A(%in_0: i32, %in_1: i32, %go: i1 {go}, %clk: i1 {clk}, %reset: i1 {reset}) -> (%out_0: i32, %out_1: i32, %done: i1 {done}) {
    // CHECK: %true = hw.constant true
    %c1_1 = hw.constant 1 : i1
    // CHECK-NEXT: %params_0.in, %params_0.out = calyx.primitive @params_0 of @params<WIDTH: i32 = 32> : i32, i32
    %params_0.in, %params_0.out = calyx.primitive @params_0 of @params<WIDTH: i32 = 32> : i32, i32
    // CHECK-NEXT: %prim_0.in, %prim_0.out = calyx.primitive @prim_0 of @prim : i32, i32
    %prim_0.in, %prim_0.out = calyx.primitive @prim_0 of @prim : i32, i32

    calyx.wires {
      // CHECK: calyx.assign %done = %true : i1
      calyx.assign %done = %c1_1 : i1
      // CHECK-NEXT: calyx.assign %params_0.in = %in_0 : i32
      calyx.assign %params_0.in = %in_0 : i32
      // CHECK-NEXT: calyx.assign %out_0 = %params_0.out : i32
      calyx.assign %out_0 = %params_0.out : i32
      // CHECK-NEXT: calyx.assign %prim_0.in = %in_1 : i32
      calyx.assign %prim_0.in = %in_1 : i32
      // CHECK-NEXT: calyx.assign %out_1 = %prim_0.out : i32
      calyx.assign %out_1 = %prim_0.out : i32
    }
    calyx.control {}
  } {static = 1}
}

// -----
// CHECK: module attributes {calyx.entrypoint = "A"} {
module attributes {calyx.entrypoint = "A"} {
  // CHECK: hw.module.extern @params<WIDTH: i32>(%in: !hw.int<#hw.param.decl.ref<"WIDTH">>, %clk: i1 {calyx.clk}, %go: i1 {calyx.go}) -> (out: !hw.int<#hw.param.decl.ref<"WIDTH">>, done: i1 {calyx.done}) attributes {filename = "test.v"}
  hw.module.extern @params<WIDTH: i32>(%in: !hw.int<#hw.param.decl.ref<"WIDTH">>, %clk: i1 {calyx.clk}, %go: i1 {calyx.go}) -> (out: !hw.int<#hw.param.decl.ref<"WIDTH">>, done: i1 {calyx.done}) attributes {filename = "test.v"}

  // CHECK-LABEL: calyx.component @A(%in_0: i32, %in_1: i32, %go: i1 {go}, %clk: i1 {clk}, %reset: i1 {reset}) -> (%out_0: i32, %out_1: i32, %done: i1 {done})
  calyx.component @A(%in_0: i32, %in_1: i32, %go: i1 {go}, %clk: i1 {clk}, %reset: i1 {reset}) -> (%out_0: i32, %out_1: i32, %done: i1 {done}) {
    // CHECK: %true = hw.constant true
    %c1_1 = hw.constant 1 : i1
    // CHECK-NEXT: %params_0.in, %params_0.clk, %params_0.go, %params_0.out, %params_0.done = calyx.primitive @params_0 of @params<WIDTH: i32 = 32> : i32, i1, i1, i32, i1
    %params_0.in, %params_0.clk, %params_0.go, %params_0.out, %params_0.done = calyx.primitive @params_0 of @params<WIDTH: i32 = 32> : i32, i1, i1, i32, i1

    calyx.wires {
      // CHECK: calyx.assign %done = %true : i1
      calyx.assign %done = %c1_1 : i1
      // CHECK-NEXT: calyx.assign %params_0.in = %in_0 : i32
      calyx.assign %params_0.in = %in_0 : i32
      // CHECK-NEXT: calyx.assign %out_0 = %params_0.out : i32
      calyx.assign %out_0 = %params_0.out : i32
    }
    calyx.control {}
  } {static = 1}
}

// -----
module attributes {calyx.entrypoint = "main"} {
  // CHECK-LABEL: calyx.comb_component @A(%in: i32) -> (%out: i32) {
  calyx.comb_component @A(%in: i32) -> (%out: i32) {
    // CHECK: %c1_i32 = hw.constant 1 : i32
    %0 = hw.constant 1 : i32
    // CHECK: %add0.left, %add0.right, %add0.out = calyx.std_add @add0 : i32, i32, i32
    %1:3 = calyx.std_add @add0 : i32, i32, i32
    calyx.wires {
      // CHECK: calyx.assign %add0.left = %in : i32
      calyx.assign %1#0 = %in : i32
      // CHECK: calyx.assign %add0.right = %c1_i32 : i32
      calyx.assign %1#1 = %0 : i32
      // CHECK: calyx.assign %out = %add0.out : i32
      calyx.assign %out = %1#2 : i32
    }
  }

  // CHECK-LABEL: calyx.component @main(%in: i32, %go: i1 {go}, %clk: i1 {clk}, %reset: i1 {reset}) -> (%out: i32, %done: i1 {done}) {
  calyx.component @main(%in: i32, %go: i1 {go}, %clk: i1 {clk}, %reset: i1 {reset}) -> (%out: i32, %done: i1 {done}) {
    // CHECK: %true = hw.constant true
    %c1_1 = hw.constant 1 : i1
    // CHECK: %A_0.in, %A_0.out = calyx.instance @A_0 of @A : i32, i32
    %A_0.in, %A_0.out = calyx.instance @A_0 of @A : i32, i32

    calyx.wires {
      // CHECK: calyx.assign %done = %true : i1
      calyx.assign %done = %c1_1 : i1
      // CHECK: calyx.assign %A_0.in = %in : i32
      calyx.assign %A_0.in = %in : i32
      // CHECK: calyx.assign %out = %A_0.out : i32
      calyx.assign %out = %A_0.out : i32
    }
    calyx.control {}
  } {static = 1}
}

// -----
module attributes {calyx.entrypoint = "main"} {
  // CHECK-LABEL: calyx.component @main(%go: i1 {go}, %clk: i1 {clk}, %reset: i1 {reset}) -> (%done: i1 {done}) {
  calyx.component @main(%go: i1 {go}, %clk: i1 {clk}, %reset: i1 {reset}) -> (%done: i1 {done}) {
    %p.in, %p.write_en, %p.clk, %p.reset, %p.out, %p.done = calyx.register @p : i3, i1, i1, i1, i3, i1
    %incr.left, %incr.right, %incr.out = calyx.std_add @incr : i3, i3, i3
    %l.left, %l.right, %l.out = calyx.std_lt @l : i3, i3, i1
    %c1_3 = hw.constant 1 : i3
    %c1_1 = hw.constant 1 : i1
    %c6_3 = hw.constant 6 : i3

    calyx.wires {
      // CHECK: calyx.static_group latency<1> @A {
      calyx.static_group latency<1> @A {
        calyx.assign %incr.left = %p.out : i3
        calyx.assign %incr.right = %c1_3 : i3
        calyx.assign %p.in = %incr.out : i3
        // CHECK: %0 = calyx.cycle 0
        %0 = calyx.cycle 0
        calyx.assign %p.write_en = %0 : i1
      }
      calyx.assign %l.left = %p.out : i3
      calyx.assign %l.right = %c6_3 : i3
    }
    calyx.control {
      calyx.while %l.out {
        calyx.enable @A
      }
    }
  }
}

// -----
module attributes {calyx.entrypoint = "main"} {
  // CHECK-LABEL: calyx.component @main(%go: i1 {go}, %clk: i1 {clk}, %reset: i1 {reset}) -> (%done: i1 {done}) {
  calyx.component @main(%go: i1 {go}, %clk: i1 {clk}, %reset: i1 {reset}) -> (%done: i1 {done}) {
    %p.in, %p.write_en, %p.clk, %p.reset, %p.out, %p.done = calyx.register @p : i3, i1, i1, i1, i3, i1
    %incr.left, %incr.right, %incr.out = calyx.std_add @incr : i3, i3, i3
    %l.left, %l.right, %l.out = calyx.std_lt @l : i3, i3, i1
    %c1_3 = hw.constant 1 : i3
    %c1_1 = hw.constant 1 : i1
    %c6_3 = hw.constant 6 : i3

    calyx.wires {
      // CHECK: calyx.static_group latency<1> @A {
      calyx.static_group latency<1> @A {
        calyx.assign %incr.left = %p.out : i3
        calyx.assign %incr.right = %c1_3 : i3
        calyx.assign %p.in = %incr.out : i3
        // CHECK: %0 = calyx.cycle 0
        %0 = calyx.cycle 0
        calyx.assign %p.write_en = %0 : i1
      }
      calyx.assign %l.left = %p.out : i3
      calyx.assign %l.right = %c6_3 : i3
    }
    calyx.control {
      // CHECK: calyx.static_repeat 10 {
      calyx.static_repeat 10 {
        calyx.enable @A
      }
    }
  }
}


// -----
module attributes {calyx.entrypoint = "main"} {
  // CHECK-LABEL: calyx.component @main(%go: i1 {go}, %clk: i1 {clk}, %reset: i1 {reset}) -> (%done: i1 {done}) {
  calyx.component @main(%go: i1 {go}, %clk: i1 {clk}, %reset: i1 {reset}) -> (%done: i1 {done}) {
    %a.in, %a.write_en, %a.clk, %a.reset, %a.out, %a.done = calyx.register @a : i2, i1, i1, i1, i2, i1
    %b.in, %b.write_en, %b.clk, %b.reset, %b.out, %b.done = calyx.register @b : i2, i1, i1, i1, i2, i1
<<<<<<< HEAD

    %c0_2 = hw.constant 0 : i2
    %c2_2 = hw.constant 0 : i2
    %c1_1 = hw.constant 1 : i1

    calyx.wires {
      // CHECK: calyx.static_group latency<1> @A {
      calyx.static_group latency<1> @A {
        calyx.assign %a.in =%c0_2  : i2
        // CHECK: %0 = calyx.cycle 0
        %0 = calyx.cycle 0
        calyx.assign %a.write_en = %0 ? %c1_1 : i1
      }
      // CHECK: calyx.static_group latency<1> @B {
      calyx.static_group latency<1> @B {
        calyx.assign %b.in =%c2_2  : i2
        // CHECK: %0 = calyx.cycle 0
        %0 = calyx.cycle 0
        calyx.assign %b.write_en = %0 ? %c1_1 : i1
      }
    }
    calyx.control {
      // CHECK: calyx.static_seq {
      calyx.static_seq { 
        calyx.enable @A
        calyx.enable @B
=======
    %c.in, %c.write_en, %c.clk, %c.reset, %c.out, %c.done = calyx.register @c : i2, i1, i1, i1, i2, i1
    %c0_2 = hw.constant 0 : i2
    %c1_2 = hw.constant 1 : i2
    %c2_2 = hw.constant 2 : i2
    %c1_1 = hw.constant 1 : i1

    calyx.wires {
      // CHECK: calyx.static_group latency<2> @A {
      calyx.static_group latency<2> @A {
        calyx.assign %a.in = %c0_2 : i2
        // CHECK: %0 = calyx.cycle 0
        %0 = calyx.cycle 0
        calyx.assign %a.write_en = %0 ? %c1_1 : i1
        calyx.assign %b.in = %c1_2 : i2
        // CHECK: %1 = calyx.cycle 1
        %1 = calyx.cycle 1
        calyx.assign %b.write_en = %1 ? %c1_1 : i1
      }

      // CHECK: calyx.static_group latency<1> @C {
      calyx.static_group latency<1> @C {
        calyx.assign %c.in = %c2_2 : i2
        // CHECK: %0 = calyx.cycle 0
        %0 = calyx.cycle 0
        calyx.assign %c.write_en = %0 ? %c1_1 : i1
      }

    }
    calyx.control {
      // CHECK: calyx.static_par {
      calyx.static_par {
        calyx.enable @A
        calyx.enable @C
>>>>>>> 11995308
      }
    }
  }
}<|MERGE_RESOLUTION|>--- conflicted
+++ resolved
@@ -296,14 +296,12 @@
   }
 }
 
-
 // -----
 module attributes {calyx.entrypoint = "main"} {
   // CHECK-LABEL: calyx.component @main(%go: i1 {go}, %clk: i1 {clk}, %reset: i1 {reset}) -> (%done: i1 {done}) {
   calyx.component @main(%go: i1 {go}, %clk: i1 {clk}, %reset: i1 {reset}) -> (%done: i1 {done}) {
     %a.in, %a.write_en, %a.clk, %a.reset, %a.out, %a.done = calyx.register @a : i2, i1, i1, i1, i2, i1
     %b.in, %b.write_en, %b.clk, %b.reset, %b.out, %b.done = calyx.register @b : i2, i1, i1, i1, i2, i1
-<<<<<<< HEAD
 
     %c0_2 = hw.constant 0 : i2
     %c2_2 = hw.constant 0 : i2
@@ -330,7 +328,17 @@
       calyx.static_seq { 
         calyx.enable @A
         calyx.enable @B
-=======
+      }
+    }
+  }
+}
+        
+// -----
+module attributes {calyx.entrypoint = "main"} {
+  // CHECK-LABEL: calyx.component @main(%go: i1 {go}, %clk: i1 {clk}, %reset: i1 {reset}) -> (%done: i1 {done}) {
+  calyx.component @main(%go: i1 {go}, %clk: i1 {clk}, %reset: i1 {reset}) -> (%done: i1 {done}) {
+    %a.in, %a.write_en, %a.clk, %a.reset, %a.out, %a.done = calyx.register @a : i2, i1, i1, i1, i2, i1
+    %b.in, %b.write_en, %b.clk, %b.reset, %b.out, %b.done = calyx.register @b : i2, i1, i1, i1, i2, i1
     %c.in, %c.write_en, %c.clk, %c.reset, %c.out, %c.done = calyx.register @c : i2, i1, i1, i1, i2, i1
     %c0_2 = hw.constant 0 : i2
     %c1_2 = hw.constant 1 : i2
@@ -364,7 +372,6 @@
       calyx.static_par {
         calyx.enable @A
         calyx.enable @C
->>>>>>> 11995308
       }
     }
   }
