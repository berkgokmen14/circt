--- conflicted
+++ resolved
@@ -10,8 +10,6 @@
 // CHECK-NEXT:  }
 // Memory metadata om class should not be created.
 // CHECK-NOT: om.class @MemorySchema
-
-// -----
 
 // -----
 
@@ -42,8 +40,6 @@
 // CHECK-SAME:        output_file = #hw.output_file<"retime_modules.json", excludeFromFileList>
 // CHECK-SAME:        symbols = [@retime0, @retime2]
 
-<<<<<<< HEAD
-=======
 // CHECK:   om.class @RetimeModulesSchema(%moduleName: !om.sym_ref) {
 // CHECK-NEXT:     om.class.field @moduleName, %moduleName : !om.sym_ref
 // CHECK-NEXT:   }
@@ -57,7 +53,6 @@
 // CHECK-NEXT:     om.class.field @[[m2:.+]], %3 : !om.class.type<@RetimeModulesSchema>
 // CHECK-NEXT:   }
 
->>>>>>> b6aded2d
 // -----
 
 //===----------------------------------------------------------------------===//
@@ -155,8 +150,6 @@
 
 // -----
 
-// -----
-
 //===----------------------------------------------------------------------===//
 // MemoryMetadata
 //===----------------------------------------------------------------------===//
@@ -226,9 +219,6 @@
     // CHECK-SAME: output_file = #hw.output_file<"metadata{{/|\\\\}}seq_mems.json", excludeFromFileList>
     // CHECK: sv.verbatim "name head_ext depth 20 width 5 ports write\0Aname head_0_ext depth 20 width 5 ports write\0Aname memory_ext depth 16 width 8 ports read,rw\0Aname dumm_ext depth 20 width 5 ports write,read\0A"
     // CHECK-SAME: {output_file = #hw.output_file<"'dut.conf'", excludeFromFileList>}
-<<<<<<< HEAD
-}
-=======
 }
 
 // CHECK:  om.class @MemorySchema(%name: !om.sym_ref, %depth: ui64, %width: ui32, %maskBits: ui32, %readPorts: ui32, %writePorts: ui32, %readwritePorts: ui32, %writeLatency: ui32, %readLatency: ui32) {
@@ -288,5 +278,4 @@
 // CHECK-NEXT:    %[[v38:.+]] = om.constant 1 : ui32
 // CHECK-NEXT:    %[[v39:.+]] = om.object @MemorySchema(%[[v30]], %[[v31]], %[[v32]], %[[v33]], %[[v34]], %[[v35]], %[[v36]], %[[v37]], %[[v38]]) : (!om.sym_ref, ui64, ui32, ui32, ui32, ui32, ui32, ui32, ui32) -> !om.class.type<@MemorySchema>
 // CHECK-NEXT:    om.class.field @[[m3:.+]], %[[v39]] : !om.class.type<@MemorySchema>
-// CHECK-NEXT:  }
->>>>>>> b6aded2d
+// CHECK-NEXT:  }